# Changelog
All notable changes to this project will be documented in this file.

The format is based on [Keep a Changelog](https://keepachangelog.com/en/1.1.0/),
and this project adheres to [Semantic Versioning](https://semver.org/spec/v2.0.0.html).

<!-- next-header -->

## [Unreleased] - ReleaseDate

### Removed

- **BREAKING** watch: `Client::watch()` API is removed ([#245]).
- **BREAKING** mock: `watch()` and `watch_only_events()` are removed ([#245]).

### Changed

- **BREAKING** insert: the type of `Insert<_>` should now be specified when calling `client.insert::<_>()`. ([#247])
- **BREAKING** insert: `Client::insert()` is now async. ([#244])
- **BREAKING** inserter: `Inserter::write()` is now async. ([#244])
- **BREAKING** inserter: `Inserter::new()` return just `Self` instead of `Result<Self>`. ([#244])
- **BREAKING** query: `RowBinaryWithNamesAndTypes` is now used by default for query results. This may cause panics if
  the row struct definition does not match the database schema. Use `Client::with_validation(false)` to revert to the
  previous behavior which uses plain `RowBinary` format for fetching rows. ([#221])
- **BREAKING** mock: when using `test-util` feature, it is now required to use `Client::with_mock(&mock)` to set up the
  mock server, so it properly handles the response format and automatically disables parsing
  `RowBinaryWithNamesAndTypes` header parsing and validation. Additionally, it is not required to call `with_url`
  explicitly. See the [updated example](./examples/mock.rs).
- query: due to `RowBinaryWithNamesAndTypes` format usage, there might be an impact on fetch performance, which largely
  depends on how the dataset is defined. If you notice decreased performance, consider disabling validation by using
  `Client::with_validation(false)`.
- serde: it is now possible to deserialize Map ClickHouse type into `HashMap<K, V>` (or `BTreeMap`, `IndexMap`, 
  `DashMap`, etc.).
- tls: improved error messages in case of missing TLS features when using HTTPS ([#229]).
- crate: MSRV is now 1.79 due to borrowed rows support redesign in [#247].
- crate: bumped dependencies, see [#232] and [#239] for additional details.

### Added

- types: added support for `Time` and `Time64` types ([#258]).
- client: added `Client::with_validation` builder method. Validation is enabled by default, meaning that
  `RowBinaryWithNamesAndTypes` format will be used to fetch rows from the database. If validation is disabled,
  `RowBinary` format will be used, similarly to the previous versions. ([#221]).
- types: a new crate `clickhouse-types` was added to the project workspace. This crate is required for
  `RowBinaryWithNamesAndTypes` struct definition validation, as it contains ClickHouse data types AST, as well as
  functions and utilities to parse the types out of the ClickHouse server response. ([#221]).
<<<<<<< HEAD
- query: support serializing `serde_bytes::Bytes` as hex string literals in query parameters ([#250]).

### Fixed

- client: extract the exception code from `X-ClickHouse-Exception-Code` in case of incorrect 200 OK response 
  that could occur with ClickHouse server up to versions 24.x ([#256]).
=======
- derive: added `#[clickhouse(crate = "...")]` attribute for `#[derive(Row)]` ([#189]/[#292])
>>>>>>> 2e57c260

[#189]: https://github.com/ClickHouse/clickhouse-rs/pull/189
[#221]: https://github.com/ClickHouse/clickhouse-rs/pull/221
[#229]: https://github.com/ClickHouse/clickhouse-rs/pull/229
[#232]: https://github.com/ClickHouse/clickhouse-rs/pull/232
[#239]: https://github.com/ClickHouse/clickhouse-rs/pull/239
[#244]: https://github.com/ClickHouse/clickhouse-rs/pull/244
[#245]: https://github.com/ClickHouse/clickhouse-rs/pull/245
<<<<<<< HEAD
[#247]: https://github.com/ClickHouse/clickhouse-rs/pull/247
[#250]: https://github.com/ClickHouse/clickhouse-rs/pull/250
[#256]: https://github.com/ClickHouse/clickhouse-rs/pull/256
[#258]: https://github.com/ClickHouse/clickhouse-rs/pull/258
=======
[#292]: https://github.com/ClickHouse/clickhouse-rs/pull/292
>>>>>>> 2e57c260

## [0.13.3] - 2025-05-29
### Added
- client: added `Client::with_access_token` to support JWT authentication ClickHouse Cloud feature ([#215]).
- Identifier: added `Copy` and `Clone` derive ([#224]).

### Fixed
- query/cursor: detect more deferred errors ([#220]).
- query/bind: fixed `i128`/`u128` SQL serialization ([#209]).

[#209]: https://github.com/ClickHouse/clickhouse-rs/pull/209
[#215]: https://github.com/ClickHouse/clickhouse-rs/pull/215
[#220]: https://github.com/ClickHouse/clickhouse-rs/pull/220
[#224]: https://github.com/ClickHouse/clickhouse-rs/pull/224

## [0.13.2] - 2025-03-12
### Added
- query: added `Query::with_param` to support server-side parameters binding ([#159])
- derive: added [Variant data type](https://clickhouse.com/docs/en/sql-reference/data-types/variant) support ([#170]).
- query: added `Query::fetch_bytes` that allows streaming data in an arbitrary format ([#182])
- serde: added support for [chrono](https://docs.rs/chrono/latest/chrono/) ([#188])

### Changed
- MSRV is now 1.73 due to changes in `bstr` and `hyper-rustls` dependencies ([#180]).

### Fixed
- query/cursor: return `NotEnoughData` if a row is unparsed when the stream ends ([#185]).

[#159]: https://github.com/ClickHouse/clickhouse-rs/pull/159
[#170]: https://github.com/ClickHouse/clickhouse-rs/pull/170
[#180]: https://github.com/ClickHouse/clickhouse-rs/pull/180
[#182]: https://github.com/ClickHouse/clickhouse-rs/pull/182
[#185]: https://github.com/ClickHouse/clickhouse-rs/pull/185
[#188]: https://github.com/ClickHouse/clickhouse-rs/pull/188

## [0.13.1] - 2024-10-21
### Added
- query/cursor: add `RowCursor::{decoded_bytes,received_bytes}` methods ([#169]).

### Changed
- query/cursor: improve performance of `RowCursor::next()` ([#169]).

### Fixed
- mock: work with the advanced time via `tokio::time::advance()` ([#165]).

[#165]: https://github.com/ClickHouse/clickhouse-rs/pull/165
[#169]: https://github.com/ClickHouse/clickhouse-rs/pull/169

## [0.13.0] - 2024-09-27
### Added
- query: add `Query::sql_display()` ([#155]).
- client: add `Client::with_product_info()` ([#135]).
- client: add the `User-Agent` header to all requests ([#135]).

### Changed
- MSRV is now 1.70 due to changes in [hyper-rustls v0.27.3].
- tls: revise HTTPS-related features, see README for details ([#140],[#141],[#156]).
- query: support `??` for escaping the `?` symbol in SQL ([#154]).

### Fixed
- insert: don't panic on empty inserts ([#139]).
- uuid: serialization in human-readable formats ([#76]).

[#76]: https://github.com/ClickHouse/clickhouse-rs/pull/76
[#135]: https://github.com/ClickHouse/clickhouse-rs/pull/135
[#139]: https://github.com/ClickHouse/clickhouse-rs/pull/139
[#140]: https://github.com/ClickHouse/clickhouse-rs/pull/140
[#141]: https://github.com/ClickHouse/clickhouse-rs/pull/141
[#154]: https://github.com/ClickHouse/clickhouse-rs/pull/154
[#155]: https://github.com/ClickHouse/clickhouse-rs/pull/155
[#156]: https://github.com/ClickHouse/clickhouse-rs/pull/156
[hyper-rustls v0.27.3]: https://github.com/rustls/hyper-rustls/releases/tag/v%2F0.27.3

## [0.12.2] - 2024-08-20
### Changed
- Now this crate is pure Rust, no more C/C++ dependencies.
- insert: increase max size of frames to improve throughput ([#130]).
- compression: replace `lz4` sys binding with `lz4-flex` (pure Rust).
- compression: replace `clickhouse-rs-cityhash-sys` sys binding with `cityhash-rs` (pure Rust) ([#107]).

### Deprecated
- compression: `Compression::Lz4Hc` is deprecated and becomes an alias to `Compression::Lz4`.

[#130]: https://github.com/ClickHouse/clickhouse-rs/issues/130
[#107]: https://github.com/ClickHouse/clickhouse-rs/issues/107

## [0.12.1] - 2024-08-07
### Added
- query/bind: support `Option` in `query.bind(arg)` ([#119], [#120]).
- client: `Client::with_header()` to provide custom headers ([#98], [#108]).
- query: added `Query::with_option()` similar to `Client::with_option()` ([#123]).
- insert: added `Insert::with_option()` similar to `Client::with_option()` ([#123]).
- inserter: added `Inserter::with_option()` similar to `Client::with_option()` ([#123]).

### Changed
- insert: the outgoing request is now created after the first `Insert::write` call instead of `Insert::new` ([#123]).

[#123]: https://github.com/ClickHouse/clickhouse-rs/pull/123
[#120]: https://github.com/ClickHouse/clickhouse-rs/pull/120
[#119]: https://github.com/ClickHouse/clickhouse-rs/issues/119
[#108]: https://github.com/ClickHouse/clickhouse-rs/pull/108
[#98]: https://github.com/ClickHouse/clickhouse-rs/issues/98

## [0.12.0] - 2024-07-16
### Added
- derive: support `serde::skip_deserializing` ([#83]).
- insert: apply options set on the client ([#90]).
- inserter: can be limited by size, see `Inserter::with_max_bytes()`.
- inserter: `Inserter::pending()` to get stats about still being inserted data.
- inserter: `Inserter::force_commit()` to commit and insert immediately.
- mock: impl `Default` instance for `Mock`.

### Changed
- **BREAKING** bump MSRV to 1.67.
- **BREAKING** replace the `tls` feature with `native-tls` and `rustls-tls` that must be enabled explicitly now.
- **BREAKING** http: `HttpClient` API is changed due to moving to hyper v1.
- **BREAKING** inserter: move under the `inserter` feature.
- **BREAKING** inserter: there is no default limits anymore.
- **BREAKING** inserter: `Inserter::write` is synchronous now.
- **BREAKING** inserter: rename `entries` to `rows`.
- **BREAKING** drop the `wa-37420` feature.
- **BREAKING** remove deprecated items.
- **BREAKING** mock: `provide()`, `watch()` and `watch_only_events()` now accept iterators instead of streams.
- inserter: improve performance of time measurements by using `quanta`.
- inserter: improve performance if the time limit isn't used.
- derive: move to syn v2.
- mock: return a request if no handler is installed ([#89], [#91]).

### Fixed
- watch: support a new syntax.
- uuid: possible unsoundness.
- query: avoid panics during `Query::bind()` calls ([#103]).

[#103]: https://github.com/ClickHouse/clickhouse-rs/issues/103
[#102]: https://github.com/ClickHouse/clickhouse-rs/pull/102
[#91]: https://github.com/ClickHouse/clickhouse-rs/pull/91
[#90]: https://github.com/ClickHouse/clickhouse-rs/pull/90
[#89]: https://github.com/ClickHouse/clickhouse-rs/issues/89
[#83]: https://github.com/ClickHouse/clickhouse-rs/pull/83

## [0.11.6] - 2023-09-27
### Fixed
- client: accept HTTPs urls if `tls` feature is enabled ([#58]).

[#58]: https://github.com/ClickHouse/clickhouse-rs/issues/56

## [0.11.5] - 2023-06-12
### Changed
- inserter: start new insert only when the first row is provided ([#68], [#70]).

[#70]: https://github.com/ClickHouse/clickhouse-rs/pull/70
[#68]: https://github.com/ClickHouse/clickhouse-rs/pull/68

## [0.11.4] - 2023-05-14
### Added
- query: `Query::fetch_optional()`.

### Changed
- query: increase performance up to 40%.

## [0.11.3] - 2023-02-19
### Added
- client: support HTTPS ([#54]).

### Changed
- query: improve throughput (~8%).

### Fixed
- cursor: handle errors sent at the end of a response ([#56]).

[#56]: https://github.com/ClickHouse/clickhouse-rs/issues/56
[#54]: https://github.com/ClickHouse/clickhouse-rs/pull/54

## [0.11.2] - 2023-01-03
### Added
- insert: `with_timeouts` to manage timeouts.
- inserter: `with_timeouts` and `set_timeouts` to manage timeouts.

### Changed
- insert: improve throughput (~30%).
- inserter: set a default value of `max_entries` to 500_000.

## [0.11.1] - 2022-11-25
### Added
- ipv4: `serde::ipv4` for ser/de the `IPv4` type to/from `Ipv4Addr`. Note that `IPv6` requires no annotations.
- time: `serde::time::datetime(64)` for ser/de the [`time::OffsetDateTime`] type to/from `DateTime` and `DateTime64`.
- time: `serde::time::date(32)` for ser/de the [`time::Date`] type to/from `Date` and `Date32`.
- serde: add `::option` variants to support `Option<_>`.

### Changed
- uuid: move to the `serde` submodule.

[`time::OffsetDateTime`]: https://docs.rs/time/latest/time/struct.OffsetDateTime.html
[`time::Date`]: https://docs.rs/time/latest/time/struct.Date.html

## [0.11.0] - 2022-11-10
### Added
- compression: implement Lz4/Lz4Hc compression modes for `INSERT`s ([#39]).
- insert: the `wa-37420` feature to avoid [ClickHouse#37420].
- inserter: new method `Inserter::time_left()`.
- uuid: the `uuid` feature and a corresponding module to ser/de [`uuid::Uuid`] ([#26]).

### Changed
- **BREAKING** decompression: HTTP compression (gzip, zlib and brotli) isn't available anymore, only Lz4.
- inserter: skip timer ticks if `INSERT` is too long ([#20]).

[#39]: https://github.com/ClickHouse/clickhouse-rs/issues/39
[#26]: https://github.com/ClickHouse/clickhouse-rs/issues/26
[#20]: https://github.com/ClickHouse/clickhouse-rs/issues/20
[ClickHouse#37420]: https://github.com/ClickHouse/ClickHouse/issues/37420
[`uuid::Uuid`]: https://docs.rs/uuid/latest/uuid/struct.Uuid.html

## [0.10.0] - 2022-01-18
### Added
- client: `Client::with_http_client` to use custom `hyper::Client`, e.g. for https ([#27]).

### Changed
- watch: run `WATCH` queries with `max_execution_time=0`.
- bind: implement `Bind` for all `Serialize` instances ([#33]).

### Fixed
- Implement `Primitive` for `f64` ([#31]).

[#33]: https://github.com/ClickHouse/clickhouse-rs/issues/33
[#31]: https://github.com/ClickHouse/clickhouse-rs/issues/31
[#27]: https://github.com/ClickHouse/clickhouse-rs/pull/27

## [0.9.3] - 2021-12-21
### Added
- Implement `Primitive` for `f64` and `f32` ([#29]).

### Fixed
- Reset quantities on errors to support reusing `Inserter` after errors ([#30]).

[#30]: https://github.com/ClickHouse/clickhouse-rs/pull/30
[#29]: https://github.com/ClickHouse/clickhouse-rs/issues/29

## [0.9.2] - 2021-11-01
### Changed
- HTTP Keep-alive timeout is restricted to 2s explicitly.

### Fixed
- watch: make a cursor cancellation safe.

## [0.9.1] - 2021-10-25
### Added
- mock: add `record_ddl` handler to test DDL queries.
- mock: add `watch` and `watch_only_events` handlers to test WATCH queries.

## [0.9.0] - 2021-10-25
### Fixed
- query: support borrowed long strings ([#22]).
- query: read the whole response of DDL queries.

### Changed
- **BREAKING**: watch: require the `watch` feature.
- **BREAKING**: watch: only struct rows are allowed because JSON requires names.
- query: queries with invalid URLs fail with `Error::InvalidParams`.
- watch: use `JSONEachRowWithProgress` because of [ClickHouse#22996] ([#23]).

[#23]: https://github.com/ClickHouse/clickhouse-rs/issues/23
[#22]: https://github.com/ClickHouse/clickhouse-rs/issues/22
[ClickHouse#22996]: https://github.com/ClickHouse/ClickHouse/issues/22996

## [0.8.1] - 2021-08-26
### Fixed
- Support `?` inside bound arguments ([#18]).
- Use the `POST` method if a query is bigger than 8KiB ([#19]).

[#19]: https://github.com/ClickHouse/clickhouse-rs/issues/19
[#18]: https://github.com/ClickHouse/clickhouse-rs/issues/18

## [0.8.0] - 2021-07-28
### Fixed
- `RowBinarySerializer::is_human_readable()` returns `false`.

## [0.7.2] - 2021-05-07
### Added
- `Watch::refresh()` to specify `REFRESH` clause.

### Fixed
- `derive(Row)`: handle raw identifiers.

## [0.7.1] - 2021-06-29
### Fixed
- Get rid of "socket is not connected" errors.

### Changed
- Set TCP keepalive to 60 seconds.

## [0.7.0] - 2021-05-31
### Changed
- Replace `reflection::Reflection` with `clickhouse::Row`. It's enough to implement `Row` for top-level `struct`s only.

### Added
- `#[derive(Row)]`

## [0.6.8] - 2021-05-28
### Fixed
- docs: enable the `doc_cfg` feature.

## [0.6.7] - 2021-05-28
### Fixed
- docs: show features on docs.rs.
- Now `test-util` implies `hyper/server`.

## [0.6.6] - 2021-05-28
### Added
- `test` module (available with the `test-util` feature).
- `#[must_use]` for `Query`, `Watch`, `Insert` and `Inserter`.

## [0.6.5] - 2021-05-24
### Added
- `&String` values binding to SQL queries.

## [0.6.4] - 2021-05-14
### Fixed
- Depend explicitly on `tokio/macros`.

## [0.6.3] - 2021-05-11
### Added
- Support for `bool` values storage ([#9]).
- `array`s' binding to SQL queries — useful at `IN` operators, etc ([#9]).
- `String` values binding to SQL queries ([#9]).
- `Query::fetch_all()`
- `sql::Identifier`

### Changed
- Expose `query::Bind` ([#11]).
- Deprecate `Compression::encoding()`.

[#11]: https://github.com/ClickHouse/clickhouse-rs/pull/9
[#9]: https://github.com/ClickHouse/clickhouse-rs/pull/9

## [0.6.2] - 2021-04-12
### Fixed
- watch: bind fileds of the type param.

## [0.6.1] - 2021-04-09
### Fixed
- compression: decompress error messages ([#7]).

[#7]: https://github.com/ClickHouse/clickhouse-rs/pull/7

## [0.6.0] - 2021-03-24
### Changed
- Use tokio v1, hyper v0.14, bytes v1.

## [0.5.1] - 2020-11-22
### Added
- decompression: lz4.

## [0.5.0] - 2020-11-19
### Added
- decompression: gzip, zlib and brotli.

## [0.4.0] - 2020-11-17
### Added
- `Query::fetch_one()`, `Watch::fetch_one()`.
- `Query::fetch()` as a replacement for `Query::rows()`.
- `Watch::fetch()` as a replacement for `Watch::rows()`.
- `Watch::only_events().fetch()` as a replacement for `Watch::events()`.

### Changed
- `Error` is `StdError + Send + Sync + 'static` now.

## [0.3.0] - 2020-10-28
### Added
- Expose cursors (`query::RowCursor`, `watch::{RowCursor, EventCursor}`).

## [0.2.0] - 2020-10-14
### Added
- `Client::inserter()` for infinite inserting into tables.
- `Client::watch()` for `LIVE VIEW` related queries.

### Changed
- Renamed `Query::fetch()` to `Query::rows()`.
- Use `GET` requests for `SELECT` statements.

## [0.1.0] - 2020-10-14
### Added
- Support basic types.
- `Client::insert()` for inserting into tables.
- `Client::query()` for selecting from tables and DDL statements.

<!-- next-url -->
[Unreleased]: https://github.com/ClickHouse/clickhouse-rs/compare/v0.13.3...HEAD
[0.13.3]: https://github.com/ClickHouse/clickhouse-rs/compare/v0.13.2...v0.13.3
[0.13.2]: https://github.com/ClickHouse/clickhouse-rs/compare/v0.13.1...v0.13.2
[0.13.1]: https://github.com/ClickHouse/clickhouse-rs/compare/v0.13.0...v0.13.1
[0.13.0]: https://github.com/ClickHouse/clickhouse-rs/compare/v0.12.2...v0.13.0
[0.12.2]: https://github.com/ClickHouse/clickhouse-rs/compare/v0.12.1...v0.12.2
[0.12.1]: https://github.com/ClickHouse/clickhouse-rs/compare/v0.12.0...v0.12.1
[0.12.0]: https://github.com/ClickHouse/clickhouse-rs/compare/v0.11.6...v0.12.0
[0.11.6]: https://github.com/ClickHouse/clickhouse-rs/compare/v0.11.5...v0.11.6
[0.11.5]: https://github.com/ClickHouse/clickhouse-rs/compare/v0.11.4...v0.11.5
[0.11.4]: https://github.com/ClickHouse/clickhouse-rs/compare/v0.11.3...v0.11.4
[0.11.3]: https://github.com/ClickHouse/clickhouse-rs/compare/v0.11.2...v0.11.3
[0.11.2]: https://github.com/ClickHouse/clickhouse-rs/compare/v0.11.1...v0.11.2
[0.11.1]: https://github.com/ClickHouse/clickhouse-rs/compare/v0.11.0...v0.11.1
[0.11.0]: https://github.com/ClickHouse/clickhouse-rs/compare/v0.10.0...v0.11.0
[0.10.0]: https://github.com/ClickHouse/clickhouse-rs/compare/v0.9.3...v0.10.0
[0.9.3]: https://github.com/ClickHouse/clickhouse-rs/compare/v0.9.2...v0.9.3
[0.9.2]: https://github.com/ClickHouse/clickhouse-rs/compare/v0.9.1...v0.9.2
[0.9.1]: https://github.com/ClickHouse/clickhouse-rs/compare/v0.9.0...v0.9.1
[0.9.0]: https://github.com/ClickHouse/clickhouse-rs/compare/v0.8.1...v0.9.0
[0.8.1]: https://github.com/ClickHouse/clickhouse-rs/compare/v0.8.0...v0.8.1
[0.8.0]: https://github.com/ClickHouse/clickhouse-rs/compare/v0.7.2...v0.8.0
[0.7.2]: https://github.com/ClickHouse/clickhouse-rs/compare/v0.7.1...v0.7.2
[0.7.1]: https://github.com/ClickHouse/clickhouse-rs/compare/v0.7.0...v0.7.1
[0.7.0]: https://github.com/ClickHouse/clickhouse-rs/compare/v0.6.8...v0.7.0
[0.6.8]: https://github.com/ClickHouse/clickhouse-rs/compare/v0.6.7...v0.6.8
[0.6.7]: https://github.com/ClickHouse/clickhouse-rs/compare/v0.6.6...v0.6.7
[0.6.6]: https://github.com/ClickHouse/clickhouse-rs/compare/v0.6.5...v0.6.6
[0.6.5]: https://github.com/ClickHouse/clickhouse-rs/compare/v0.6.4...v0.6.5
[0.6.4]: https://github.com/ClickHouse/clickhouse-rs/compare/v0.6.3...v0.6.4
[0.6.3]: https://github.com/ClickHouse/clickhouse-rs/compare/v0.6.2...v0.6.3
[0.6.2]: https://github.com/ClickHouse/clickhouse-rs/compare/v0.6.1...v0.6.2
[0.6.1]: https://github.com/ClickHouse/clickhouse-rs/compare/v0.6.0...v0.6.1
[0.6.0]: https://github.com/ClickHouse/clickhouse-rs/compare/v0.5.1...v0.6.0
[0.5.1]: https://github.com/ClickHouse/clickhouse-rs/compare/v0.5.0...v0.5.1
[0.5.0]: https://github.com/ClickHouse/clickhouse-rs/compare/v0.4.0...v0.5.0
[0.4.0]: https://github.com/ClickHouse/clickhouse-rs/compare/v0.3.0...v0.4.0
[0.3.0]: https://github.com/ClickHouse/clickhouse-rs/compare/v0.2.0...v0.3.0
[0.2.0]: https://github.com/ClickHouse/clickhouse-rs/compare/v0.1.0...v0.2.0
[0.1.0]: https://github.com/ClickHouse/clickhouse-rs/releases/tag/v0.1.0<|MERGE_RESOLUTION|>--- conflicted
+++ resolved
@@ -44,16 +44,13 @@
 - types: a new crate `clickhouse-types` was added to the project workspace. This crate is required for
   `RowBinaryWithNamesAndTypes` struct definition validation, as it contains ClickHouse data types AST, as well as
   functions and utilities to parse the types out of the ClickHouse server response. ([#221]).
-<<<<<<< HEAD
 - query: support serializing `serde_bytes::Bytes` as hex string literals in query parameters ([#250]).
+- derive: added `#[clickhouse(crate = "...")]` attribute for `#[derive(Row)]` ([#189]/[#292])
 
 ### Fixed
 
 - client: extract the exception code from `X-ClickHouse-Exception-Code` in case of incorrect 200 OK response 
   that could occur with ClickHouse server up to versions 24.x ([#256]).
-=======
-- derive: added `#[clickhouse(crate = "...")]` attribute for `#[derive(Row)]` ([#189]/[#292])
->>>>>>> 2e57c260
 
 [#189]: https://github.com/ClickHouse/clickhouse-rs/pull/189
 [#221]: https://github.com/ClickHouse/clickhouse-rs/pull/221
@@ -62,14 +59,11 @@
 [#239]: https://github.com/ClickHouse/clickhouse-rs/pull/239
 [#244]: https://github.com/ClickHouse/clickhouse-rs/pull/244
 [#245]: https://github.com/ClickHouse/clickhouse-rs/pull/245
-<<<<<<< HEAD
 [#247]: https://github.com/ClickHouse/clickhouse-rs/pull/247
 [#250]: https://github.com/ClickHouse/clickhouse-rs/pull/250
 [#256]: https://github.com/ClickHouse/clickhouse-rs/pull/256
 [#258]: https://github.com/ClickHouse/clickhouse-rs/pull/258
-=======
 [#292]: https://github.com/ClickHouse/clickhouse-rs/pull/292
->>>>>>> 2e57c260
 
 ## [0.13.3] - 2025-05-29
 ### Added
