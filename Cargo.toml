--- conflicted
+++ resolved
@@ -53,13 +53,7 @@
 sha-1 = { version = "0.10.0", optional = true }
 serde_json = { version = "1.0.68", optional = true }
 static_assertions = "1.1.0"
-<<<<<<< HEAD
-async-compression = { version = "0.3.6", features = ["tokio"], optional = true }
-tokio-util = { version = "0.7", default-features = false, features = ["codec", "io"], optional = true }
-lz4-sys = { version = "1.9.2", optional = true }
-=======
 lz4 = { version = "1.23.3", optional = true }
->>>>>>> 6232d80b
 clickhouse-rs-cityhash-sys = { version = "0.1.2", optional = true }
 sealed = "0.4.0"
 
