--- conflicted
+++ resolved
@@ -43,11 +43,7 @@
 time = ["dep:time"]
 lz4 = ["dep:lz4", "dep:clickhouse-rs-cityhash-sys"]
 tls = ["dep:hyper-tls"]
-<<<<<<< HEAD
 rustls = ["dep:hyper-rustls"]
-quanta = ["dep:quanta"]
-=======
->>>>>>> e445311e
 
 [dependencies]
 clickhouse-derive = { version = "0.1.1", path = "derive" }
