--- conflicted
+++ resolved
@@ -93,12 +93,8 @@
 hyper = { version = "1.1", features = ["server"] }
 serde_bytes = "0.11.4"
 serde_repr = "0.1.7"
-<<<<<<< HEAD
 serde_json = "1.0.68"
 uuid = { version = "1", features = ["v4", "serde"] }
 function_name = "0.3"
-=======
-uuid = { version = "1", features = ["v4"] }
->>>>>>> a38d0fff
 time = { version = "0.3.17", features = ["macros", "rand"] }
 rand = { version = "0.8.5", features = ["small_rng"] }