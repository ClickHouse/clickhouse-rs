--- conflicted
+++ resolved
@@ -10,17 +10,13 @@
     row::{Row, RowOwned, RowRead, RowWrite},
 };
 use self::{error::Result, http_client::HttpClient};
-<<<<<<< HEAD
 use crate::row_metadata::RowMetadata;
 use crate::sql::Identifier;
+
+#[doc = include_str!("row_derive.md")]
 pub use clickhouse_derive::Row;
 use clickhouse_types::parse_rbwnat_columns_header;
-=======
-
-#[doc = include_str!("row_derive.md")]
-pub use clickhouse_derive::Row;
-
->>>>>>> 2e57c260
+
 use std::{collections::HashMap, fmt::Display, sync::Arc};
 use tokio::sync::RwLock;
 
@@ -603,7 +599,6 @@
         assert!(client.validation);
     }
 
-<<<<<<< HEAD
     #[derive(Debug, Clone, PartialEq)]
     struct SystemRolesRow {
         name: String,
@@ -673,7 +668,8 @@
 
         assert_eq!(metadata.columns, SystemRolesRow::columns());
         assert_eq!(metadata.access_type, AccessType::WithSeqAccess);
-=======
+    }
+
     #[test]
     fn it_does_follow_previous_configuration() {
         let client = Client::default().with_option("async_insert", "1");
@@ -686,6 +682,5 @@
         let client_clone = client.clone();
         let client = client.with_option("async_insert", "1");
         assert_ne!(client.options, client_clone.options,);
->>>>>>> 2e57c260
     }
 }