#![doc = include_str!("../README.md")]
#![cfg_attr(docsrs, feature(doc_cfg))]
#![cfg_attr(docsrs, feature(doc_auto_cfg))]

#[macro_use]
extern crate static_assertions;

use std::{collections::HashMap, sync::Arc, time::Duration};

<<<<<<< HEAD
use hyper::client::connect::HttpConnector;
=======
#[cfg(feature = "tls")]
use hyper_tls::HttpsConnector;
use hyper_util::{
    client::legacy::{connect::HttpConnector, Client as HyperClient},
    rt::TokioExecutor,
};
>>>>>>> b5de8701

pub use clickhouse_derive::Row;

pub use self::{compression::Compression, row::Row};
use self::{error::Result, http_client::HttpClient};

pub mod error;
pub mod insert;
#[cfg(feature = "inserter")]
pub mod inserter;
pub mod query;
pub mod serde;
pub mod sql;
#[cfg(feature = "test-util")]
pub mod test;
#[cfg(feature = "watch")]
pub mod watch;

mod buflist;
mod compression;
mod cursor;
mod http_client;
mod request_body;
mod response;
mod row;
mod rowbinary;
#[cfg(feature = "inserter")]
mod ticks;

const TCP_KEEPALIVE: Duration = Duration::from_secs(60);

// ClickHouse uses 3s by default.
// See https://github.com/ClickHouse/ClickHouse/blob/368cb74b4d222dc5472a7f2177f6bb154ebae07a/programs/server/config.xml#L201
const POOL_IDLE_TIMEOUT: Duration = Duration::from_secs(2);

/// A client containing HTTP pool.
#[derive(Clone)]
pub struct Client {
    http: Arc<dyn HttpClient>,

    url: String,
    database: Option<String>,
    user: Option<String>,
    password: Option<String>,
    compression: Compression,
    options: HashMap<String, String>,
}

impl Default for Client {
    fn default() -> Self {
        #[allow(unused_mut)]
        let mut connector = HttpConnector::new();

        // TODO: make configurable in `Client::builder()`.
        connector.set_keepalive(Some(TCP_KEEPALIVE));

        #[cfg(any(feature = "tls", feature = "rustls"))]
        connector.enforce_http(false);

        #[cfg(all(feature = "tls", not(feature = "rustls")))]
        let connector = hyper_tls::HttpsConnector::new_with_connector(connector);

        #[cfg(all(feature = "rustls", not(feature = "tls")))]
        let connector = hyper_rustls::HttpsConnectorBuilder::new()
            .with_native_roots()
            .https_or_http()
            .enable_http2()
            .wrap_connector(connector);

        #[cfg(all(feature = "rustls", feature = "tls"))]
        compile_error!(
            "The rustls and tls features are mutually exclusive and cannot be enabled together"
        );

        let client = HyperClient::builder(TokioExecutor::new())
            .pool_idle_timeout(POOL_IDLE_TIMEOUT)
            .build(connector);

        Self::with_http_client(client)
    }
}

impl Client {
    /// Creates a new client with a specified underlying HTTP client.
    ///
    /// See `HttpClient` for details.
    pub fn with_http_client(client: impl HttpClient) -> Self {
        Self {
            http: Arc::new(client),
            url: String::new(),
            database: None,
            user: None,
            password: None,
            compression: Compression::default(),
            options: HashMap::new(),
        }
    }

    /// Specifies ClickHouse's url. Should point to HTTP endpoint.
    ///
    /// # Examples
    /// ```
    /// # use clickhouse::Client;
    /// let client = Client::default().with_url("http://localhost:8123");
    /// ```
    pub fn with_url(mut self, url: impl Into<String>) -> Self {
        self.url = url.into();
        self
    }

    /// Specifies a database name.
    ///
    /// # Examples
    /// ```
    /// # use clickhouse::Client;
    /// let client = Client::default().with_database("test");
    /// ```
    pub fn with_database(mut self, database: impl Into<String>) -> Self {
        self.database = Some(database.into());
        self
    }

    /// Specifies a user.
    ///
    /// # Examples
    /// ```
    /// # use clickhouse::Client;
    /// let client = Client::default().with_user("test");
    /// ```
    pub fn with_user(mut self, user: impl Into<String>) -> Self {
        self.user = Some(user.into());
        self
    }

    /// Specifies a password.
    ///
    /// # Examples
    /// ```
    /// # use clickhouse::Client;
    /// let client = Client::default().with_password("secret");
    /// ```
    pub fn with_password(mut self, password: impl Into<String>) -> Self {
        self.password = Some(password.into());
        self
    }

    /// Specifies a compression mode. See [`Compression`] for details.
    /// By default, `Lz4` is used.
    ///
    /// # Examples
    /// ```
    /// # use clickhouse::{Client, Compression};
    /// # #[cfg(feature = "lz4")]
    /// let client = Client::default().with_compression(Compression::Lz4Hc(4));
    /// ```
    pub fn with_compression(mut self, compression: Compression) -> Self {
        self.compression = compression;
        self
    }

    /// Used to specify options that will be passed to all queries.
    ///
    /// # Example
    /// ```
    /// # use clickhouse::Client;
    /// Client::default().with_option("allow_nondeterministic_mutations", "1");
    /// ```
    pub fn with_option(mut self, name: impl Into<String>, value: impl Into<String>) -> Self {
        self.options.insert(name.into(), value.into());
        self
    }

    /// Starts a new INSERT statement.
    ///
    /// # Panics
    /// If `T` has unnamed fields, e.g. tuples.
    pub fn insert<T: Row>(&self, table: &str) -> Result<insert::Insert<T>> {
        insert::Insert::new(self, table)
    }

    /// Creates an inserter to perform multiple INSERTs.
    #[cfg(feature = "inserter")]
    pub fn inserter<T: Row>(&self, table: &str) -> Result<inserter::Inserter<T>> {
        inserter::Inserter::new(self, table)
    }

    /// Starts a new SELECT/DDL query.
    pub fn query(&self, query: &str) -> query::Query {
        query::Query::new(self, query)
    }

    /// Starts a new WATCH query.
    ///
    /// The `query` can be either the table name or a SELECT query.
    /// In the second case, a new LV table is created.
    #[cfg(feature = "watch")]
    pub fn watch(&self, query: &str) -> watch::Watch {
        watch::Watch::new(self, query)
    }
}<|MERGE_RESOLUTION|>--- conflicted
+++ resolved
@@ -7,16 +7,12 @@
 
 use std::{collections::HashMap, sync::Arc, time::Duration};
 
-<<<<<<< HEAD
-use hyper::client::connect::HttpConnector;
-=======
 #[cfg(feature = "tls")]
 use hyper_tls::HttpsConnector;
 use hyper_util::{
     client::legacy::{connect::HttpConnector, Client as HyperClient},
     rt::TokioExecutor,
 };
->>>>>>> b5de8701
 
 pub use clickhouse_derive::Row;
 
