use std::{future::Future, marker::PhantomData, mem, panic, pin::Pin, time::Duration};

use bytes::{Bytes, BytesMut};
use hyper::{self, Request};
use replace_with::replace_with_or_abort;
use serde::Serialize;
use tokio::{
    task::JoinHandle,
    time::{Instant, Sleep},
};
use url::Url;

use crate::{
    error::{Error, Result},
    request_body::{ChunkSender, RequestBody},
    response::Response,
    row::{self, Row},
    rowbinary, Client, Compression,
};

const BUFFER_SIZE: usize = 128 * 1024;
const MIN_CHUNK_SIZE: usize = BUFFER_SIZE - 1024; // slightly less to avoid extra reallocations

/// Performs one `INSERT`.
///
/// The [`Insert::end`] must be called to finalize the `INSERT`.
/// Otherwise, the whole `INSERT` will be aborted.
///
/// Rows are being sent progressively to spread network load.
#[must_use]
pub struct Insert<T> {
    state: InsertState,
    buffer: BytesMut,
    #[cfg(feature = "lz4")]
    compression: Compression,
    send_timeout: Option<Duration>,
    end_timeout: Option<Duration>,
    // Use boxed `Sleep` to reuse a timer entry, it improves performance.
    // Also, `tokio::time::timeout()` significantly increases a future's size.
    sleep: Pin<Box<Sleep>>,
    _marker: PhantomData<fn() -> T>, // TODO: test contravariance.
}

enum InsertState {
    NotStarted {
        client: Client,
        sql: String,
    },
    Active {
        sender: ChunkSender,
        handle: JoinHandle<Result<()>>,
    },
    Terminated {
        handle: JoinHandle<Result<()>>,
    },
    Completed,
}

impl InsertState {
    fn sender(&mut self) -> Option<&mut ChunkSender> {
        match self {
            InsertState::Active { sender, .. } => Some(sender),
            _ => None,
        }
    }
    fn handle(&mut self) -> Option<&mut JoinHandle<Result<()>>> {
        match self {
            InsertState::Active { handle, .. } | InsertState::Terminated { handle } => Some(handle),
            _ => None,
        }
    }
    fn client_with_sql(&self) -> Option<(&Client, &str)> {
        match self {
            InsertState::NotStarted { client, sql } => Some((client, sql)),
            _ => None,
        }
    }
    fn terminated(&mut self) {
        debug_assert!(matches!(self, InsertState::Active { .. }));
        replace_with_or_abort(self, |_self| match _self {
            InsertState::Active { handle, .. } => InsertState::Terminated { handle },
            _ => unreachable!(),
        });
    }
    fn with_option(&mut self, name: impl Into<String>, value: impl Into<String>) {
        assert!(matches!(self, InsertState::NotStarted { .. }));
        replace_with_or_abort(self, |_self| match _self {
            InsertState::NotStarted { mut client, sql } => {
                client.add_option(name, value);
                InsertState::NotStarted { client, sql }
            }
            _ => unreachable!(),
        });
    }
}

// It should be a regular function, but it decreases performance.
macro_rules! timeout {
    ($self:expr, $timeout:ident, $fut:expr) => {{
        if let Some(timeout) = $self.$timeout {
            $self.sleep.as_mut().reset(Instant::now() + timeout);
        }

        tokio::select! {
            res = $fut => Some(res),
            _ = &mut $self.sleep, if $self.$timeout.is_some() => None,
        }
    }};
}

impl<T> Insert<T> {
    // TODO: remove Result
    pub(crate) fn new(client: &Client, table: &str) -> Result<Self>
    where
        T: Row,
    {
        let fields = row::join_column_names::<T>()
            .expect("the row type must be a struct or a wrapper around it");

        // TODO: what about escaping a table name?
<<<<<<< HEAD
        // https://clickhouse.com/docs/en/sql-reference/syntax#identifiers
        let sql = format!("INSERT INTO {}({}) FORMAT RowBinary", table, fields);
=======
        // https://clickhouse.yandex/docs/en/query_language/syntax/#syntax-identifiers
        let query = format!("INSERT INTO {table}({fields}) FORMAT RowBinary");
        pairs.append_pair("query", &query);

        if client.compression.is_lz4() {
            pairs.append_pair("decompress", "1");
        }

        for (name, value) in &client.options {
            pairs.append_pair(name, value);
        }

        drop(pairs);

        let mut builder = Request::post(url.as_str());

        for (name, value) in &client.headers {
            builder = builder.header(name, value);
        }

        if let Some(user) = &client.user {
            builder = builder.header("X-ClickHouse-User", user);
        }

        if let Some(password) = &client.password {
            builder = builder.header("X-ClickHouse-Key", password);
        }

        let (sender, body) = RequestBody::chunked();

        let request = builder
            .body(body)
            .map_err(|err| Error::InvalidParams(Box::new(err)))?;

        let future = client.http.request(request);
        // TODO: introduce `Executor` to allow bookkeeping of spawned tasks.
        let handle =
            tokio::spawn(async move { Response::new(future, Compression::None).finish().await });
>>>>>>> 6eb473af

        Ok(Self {
            state: InsertState::NotStarted {
                client: client.clone(),
                sql,
            },
            buffer: BytesMut::with_capacity(BUFFER_SIZE),
            #[cfg(feature = "lz4")]
            compression: client.compression,
            send_timeout: None,
            end_timeout: None,
            sleep: Box::pin(tokio::time::sleep(Duration::new(0, 0))),
            _marker: PhantomData,
        })
    }

    /// Sets timeouts for different operations.
    ///
    /// `send_timeout` restricts time on sending a data chunk to a socket.
    /// `None` disables the timeout, it's a default.
    /// It's roughly equivalent to `tokio::time::timeout(insert.write(...))`.
    ///
    /// `end_timeout` restricts time on waiting for a response from the CH
    /// server. Thus, it includes all work needed to handle `INSERT` by the
    /// CH server, e.g. handling all materialized views and so on.
    /// `None` disables the timeout, it's a default.
    /// It's roughly equivalent to `tokio::time::timeout(insert.end(...))`.
    ///
    /// These timeouts are much more performant (~x10) than wrapping `write()`
    /// and `end()` calls into `tokio::time::timeout()`.
    pub fn with_timeouts(
        mut self,
        send_timeout: Option<Duration>,
        end_timeout: Option<Duration>,
    ) -> Self {
        self.set_timeouts(send_timeout, end_timeout);
        self
    }

    /// Similar to [`Client::with_option`], but for this particular INSERT statement only.
    /// # Panics
    /// If called after the insert request is started, e.g., after [`Insert::write`].
    #[track_caller]
    pub fn with_option(mut self, name: impl Into<String>, value: impl Into<String>) -> Self {
        self.state.with_option(name, value);
        self
    }

    pub(crate) fn set_timeouts(
        &mut self,
        send_timeout: Option<Duration>,
        end_timeout: Option<Duration>,
    ) {
        self.send_timeout = send_timeout;
        self.end_timeout = end_timeout;
    }

    /// Serializes the provided row into an internal buffer.
    /// Once the buffer is full, it's sent to a background task writing to the
    /// socket.
    ///
    /// Close to:
    /// ```ignore
    /// async fn write<T>(&self, row: &T) -> Result<usize>;
    /// ```
    ///
    /// A returned future doesn't depend on the row's lifetime.
    ///
    /// Returns an error if the row cannot be serialized or the background task
    /// failed. Once failed, the whole `INSERT` is aborted and cannot be
    /// used anymore.
    ///
    /// # Panics
    /// If called after the previous call that returned an error.
    pub fn write<'a>(&'a mut self, row: &T) -> impl Future<Output = Result<()>> + 'a + Send
    where
        T: Serialize,
    {
        let result = self.do_write(row);

        async move {
            result?;
            if self.buffer.len() >= MIN_CHUNK_SIZE {
                self.send_chunk().await?;
            }
            Ok(())
        }
    }

    #[inline(always)]
    pub(crate) fn do_write(&mut self, row: &T) -> Result<usize>
    where
        T: Serialize,
    {
        match self.state {
            InsertState::NotStarted { .. } => self.init_request(),
            InsertState::Active { .. } => Ok(()),
            _ => panic!("write() after error"),
        }?;

        let old_buf_size = self.buffer.len();
        let result = rowbinary::serialize_into(&mut self.buffer, row);
        let written = self.buffer.len() - old_buf_size;

        if result.is_err() {
            self.abort();
        }

        result.and(Ok(written))
    }

    /// Ends `INSERT`, the server starts processing the data.
    ///
    /// Succeeds if the server returns 200, that means the `INSERT` was handled
    /// successfully, including all materialized views and quorum writes.
    ///
    /// NOTE: If it isn't called, the whole `INSERT` is aborted.
    pub async fn end(mut self) -> Result<()> {
        if !self.buffer.is_empty() {
            self.send_chunk().await?;
        }
        self.state.terminated();
        self.wait_handle().await
    }

    async fn send_chunk(&mut self) -> Result<()> {
        debug_assert!(matches!(self.state, InsertState::Active { .. }));

        // Hyper uses non-trivial and inefficient schema of buffering chunks.
        // It's difficult to determine when allocations occur.
        // So, instead we control it manually here and rely on the system allocator.
        let chunk = self.take_and_prepare_chunk()?;

        let sender = self.state.sender().unwrap(); // checked above

        let is_timed_out = match timeout!(self, send_timeout, sender.send(chunk)) {
            Some(true) => return Ok(()),
            Some(false) => false, // an actual error will be returned from `wait_handle`
            None => true,
        };

        // Error handling.

        self.abort();

        // TODO: is it required to wait the handle in the case of timeout?
        let res = self.wait_handle().await;

        if is_timed_out {
            Err(Error::TimedOut)
        } else {
            res?; // a real error should be here.
            Err(Error::Network("channel closed".into()))
        }
    }

    async fn wait_handle(&mut self) -> Result<()> {
        match self.state.handle() {
            Some(handle) => {
                let result = match timeout!(self, end_timeout, &mut *handle) {
                    Some(Ok(res)) => res,
                    Some(Err(err)) if err.is_panic() => panic::resume_unwind(err.into_panic()),
                    Some(Err(err)) => Err(Error::Custom(format!("unexpected error: {err}"))),
                    None => {
                        // We can do nothing useful here, so just shut down the background task.
                        handle.abort();
                        Err(Error::TimedOut)
                    }
                };
                self.state = InsertState::Completed;
                result
            }
            _ => Ok(()),
        }
    }

    #[cfg(feature = "lz4")]
    fn take_and_prepare_chunk(&mut self) -> Result<Bytes> {
        Ok(if self.compression.is_lz4() {
            let compressed = crate::compression::lz4::compress(&self.buffer, self.compression)?;
            self.buffer.clear();
            compressed
        } else {
            mem::replace(&mut self.buffer, BytesMut::with_capacity(BUFFER_SIZE)).freeze()
        })
    }

    #[cfg(not(feature = "lz4"))]
    fn take_and_prepare_chunk(&mut self) -> Result<Bytes> {
        Ok(mem::replace(&mut self.buffer, BytesMut::with_capacity(BUFFER_SIZE)).freeze())
    }

    #[cold]
    #[track_caller]
    #[inline(never)]
    fn init_request(&mut self) -> Result<()> {
        debug_assert!(matches!(self.state, InsertState::NotStarted { .. }));
        let (client, sql) = self.state.client_with_sql().unwrap(); // checked above

        let mut url = Url::parse(&client.url).map_err(|err| Error::InvalidParams(err.into()))?;
        let mut pairs = url.query_pairs_mut();
        pairs.clear();

        if let Some(database) = &client.database {
            pairs.append_pair("database", database);
        }

        pairs.append_pair("query", sql);

        if client.compression.is_lz4() {
            pairs.append_pair("decompress", "1");
        }

        for (name, value) in &client.options {
            pairs.append_pair(name, value);
        }

        drop(pairs);

        let mut builder = Request::post(url.as_str());

        if let Some(user) = &client.user {
            builder = builder.header("X-ClickHouse-User", user);
        }

        if let Some(password) = &client.password {
            builder = builder.header("X-ClickHouse-Key", password);
        }

        let (sender, body) = RequestBody::chunked();

        let request = builder
            .body(body)
            .map_err(|err| Error::InvalidParams(Box::new(err)))?;

        let future = client.http.request(request);
        // TODO: introduce `Executor` to allow bookkeeping of spawned tasks.
        let handle =
            tokio::spawn(async move { Response::new(future, Compression::None).finish().await });

        self.state = InsertState::Active { handle, sender };
        Ok(())
    }

    fn abort(&mut self) {
        if let Some(sender) = self.state.sender() {
            sender.abort();
        }
    }
}

impl<T> Drop for Insert<T> {
    fn drop(&mut self) {
        self.abort();
    }
}<|MERGE_RESOLUTION|>--- conflicted
+++ resolved
@@ -118,49 +118,8 @@
             .expect("the row type must be a struct or a wrapper around it");
 
         // TODO: what about escaping a table name?
-<<<<<<< HEAD
         // https://clickhouse.com/docs/en/sql-reference/syntax#identifiers
         let sql = format!("INSERT INTO {}({}) FORMAT RowBinary", table, fields);
-=======
-        // https://clickhouse.yandex/docs/en/query_language/syntax/#syntax-identifiers
-        let query = format!("INSERT INTO {table}({fields}) FORMAT RowBinary");
-        pairs.append_pair("query", &query);
-
-        if client.compression.is_lz4() {
-            pairs.append_pair("decompress", "1");
-        }
-
-        for (name, value) in &client.options {
-            pairs.append_pair(name, value);
-        }
-
-        drop(pairs);
-
-        let mut builder = Request::post(url.as_str());
-
-        for (name, value) in &client.headers {
-            builder = builder.header(name, value);
-        }
-
-        if let Some(user) = &client.user {
-            builder = builder.header("X-ClickHouse-User", user);
-        }
-
-        if let Some(password) = &client.password {
-            builder = builder.header("X-ClickHouse-Key", password);
-        }
-
-        let (sender, body) = RequestBody::chunked();
-
-        let request = builder
-            .body(body)
-            .map_err(|err| Error::InvalidParams(Box::new(err)))?;
-
-        let future = client.http.request(request);
-        // TODO: introduce `Executor` to allow bookkeeping of spawned tasks.
-        let handle =
-            tokio::spawn(async move { Response::new(future, Compression::None).finish().await });
->>>>>>> 6eb473af
 
         Ok(Self {
             state: InsertState::NotStarted {
@@ -382,6 +341,10 @@
 
         let mut builder = Request::post(url.as_str());
 
+        for (name, value) in &client.headers {
+            builder = builder.header(name, value);
+        }
+
         if let Some(user) = &client.user {
             builder = builder.header("X-ClickHouse-User", user);
         }
