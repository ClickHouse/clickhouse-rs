use std::{future::Future, marker::PhantomData, mem, panic, pin::Pin, time::Duration};

use bytes::{Bytes, BytesMut};
use hyper::{self, Request};
use replace_with::replace_with_or_abort;
use serde::Serialize;
use tokio::{
    task::JoinHandle,
    time::{Instant, Sleep},
};
use url::Url;

use crate::headers::{with_authentication, with_request_headers};
use crate::{
    error::{Error, Result},
    request_body::{ChunkSender, RequestBody},
    response::Response,
    row::{self, Row},
    rowbinary, Client, Compression,
};

// The desired max frame size.
const BUFFER_SIZE: usize = 256 * 1024;
// Threshold to send a chunk. Should be slightly less than `BUFFER_SIZE`
// to avoid extra reallocations in case of a big last row.
const MIN_CHUNK_SIZE: usize = BUFFER_SIZE - 2048;

const_assert!(BUFFER_SIZE.is_power_of_two()); // to use the whole buffer's capacity

/// Performs one `INSERT`.
///
/// The [`Insert::end`] must be called to finalize the `INSERT`.
/// Otherwise, the whole `INSERT` will be aborted.
///
/// Rows are being sent progressively to spread network load.
#[must_use]
pub struct Insert<T> {
    state: InsertState,
    buffer: BytesMut,
    #[cfg(feature = "lz4")]
    compression: Compression,
    send_timeout: Option<Duration>,
    end_timeout: Option<Duration>,
    // Use boxed `Sleep` to reuse a timer entry, it improves performance.
    // Also, `tokio::time::timeout()` significantly increases a future's size.
    sleep: Pin<Box<Sleep>>,
    _marker: PhantomData<fn() -> T>, // TODO: test contravariance.
}

enum InsertState {
    NotStarted {
        client: Box<Client>,
        sql: String,
    },
    Active {
        sender: ChunkSender,
        handle: JoinHandle<Result<()>>,
    },
    Terminated {
        handle: JoinHandle<Result<()>>,
    },
    Completed,
}

impl InsertState {
    fn sender(&mut self) -> Option<&mut ChunkSender> {
        match self {
            InsertState::Active { sender, .. } => Some(sender),
            _ => None,
        }
    }

    fn handle(&mut self) -> Option<&mut JoinHandle<Result<()>>> {
        match self {
            InsertState::Active { handle, .. } | InsertState::Terminated { handle } => Some(handle),
            _ => None,
        }
    }

    fn client_with_sql(&self) -> Option<(&Client, &str)> {
        match self {
            InsertState::NotStarted { client, sql } => Some((client, sql)),
            _ => None,
        }
    }

    fn terminated(&mut self) {
        replace_with_or_abort(self, |_self| match _self {
            InsertState::NotStarted { .. } => InsertState::Completed, // empty insert
            InsertState::Active { handle, .. } => InsertState::Terminated { handle },
            _ => unreachable!(),
        });
    }

    fn with_option(&mut self, name: impl Into<String>, value: impl Into<String>) {
        assert!(matches!(self, InsertState::NotStarted { .. }));
        replace_with_or_abort(self, |_self| match _self {
            InsertState::NotStarted { mut client, sql } => {
                client.add_option(name, value);
                InsertState::NotStarted { client, sql }
            }
            _ => unreachable!(),
        });
    }
}

// It should be a regular function, but it decreases performance.
macro_rules! timeout {
    ($self:expr, $timeout:ident, $fut:expr) => {{
        if let Some(timeout) = $self.$timeout {
            $self.sleep.as_mut().reset(Instant::now() + timeout);
        }

        tokio::select! {
            res = $fut => Some(res),
            _ = &mut $self.sleep, if $self.$timeout.is_some() => None,
        }
    }};
}

impl<T> Insert<T> {
<<<<<<< HEAD
    pub(crate) fn new_with_field_names(
        client: &Client,
        table: &str,
        fields_names: Vec<String>,
    ) -> Result<Self> {
        Insert::new_inner(client, table, fields_names.join(","))
    }

=======
    // TODO: remove Result
>>>>>>> 11b3f746
    pub(crate) fn new(client: &Client, table: &str) -> Result<Self>
    where
        T: Row,
    {
<<<<<<< HEAD
        let fields_names = row::join_column_names::<T>()
            .expect("the row type must be a struct or a wrapper around it");
        Insert::new_inner(client, table, fields_names)
    }

    pub(crate) fn new_inner(client: &Client, table: &str, fields_names: String) -> Result<Self> {
        let mut url = Url::parse(&client.url).map_err(|err| Error::InvalidParams(err.into()))?;
        let mut pairs = url.query_pairs_mut();
        pairs.clear();

        if let Some(database) = &client.database {
            pairs.append_pair("database", database);
        }

        // TODO: what about escaping a table name?
        // https://clickhouse.yandex/docs/en/query_language/syntax/#syntax-identifiers
        let query = format!("INSERT INTO {table}({fields_names}) FORMAT RowBinary");
        pairs.append_pair("query", &query);

        if client.compression.is_lz4() {
            pairs.append_pair("decompress", "1");
        }

        drop(pairs);

        let mut builder = Request::post(url.as_str());

        if let Some(user) = &client.user {
            builder = builder.header("X-ClickHouse-User", user);
        }

        if let Some(password) = &client.password {
            builder = builder.header("X-ClickHouse-Key", password);
        }

        let (sender, body) = Body::channel();

        let request = builder
            .body(body)
            .map_err(|err| Error::InvalidParams(Box::new(err)))?;

        let future = client.client._request(request);
        let handle =
            tokio::spawn(async move { Response::new(future, Compression::None).finish().await });
=======
        let fields = row::join_column_names::<T>()
            .expect("the row type must be a struct or a wrapper around it");

        // TODO: what about escaping a table name?
        // https://clickhouse.com/docs/en/sql-reference/syntax#identifiers
        let sql = format!("INSERT INTO {}({}) FORMAT RowBinary", table, fields);
>>>>>>> 11b3f746

        Ok(Self {
            state: InsertState::NotStarted {
                client: Box::new(client.clone()),
                sql,
            },
            buffer: BytesMut::with_capacity(BUFFER_SIZE),
            #[cfg(feature = "lz4")]
            compression: client.compression,
            send_timeout: None,
            end_timeout: None,
            sleep: Box::pin(tokio::time::sleep(Duration::new(0, 0))),
            _marker: PhantomData,
        })
    }

    /// Sets timeouts for different operations.
    ///
    /// `send_timeout` restricts time on sending a data chunk to a socket.
    /// `None` disables the timeout, it's a default.
    /// It's roughly equivalent to `tokio::time::timeout(insert.write(...))`.
    ///
    /// `end_timeout` restricts time on waiting for a response from the CH
    /// server. Thus, it includes all work needed to handle `INSERT` by the
    /// CH server, e.g. handling all materialized views and so on.
    /// `None` disables the timeout, it's a default.
    /// It's roughly equivalent to `tokio::time::timeout(insert.end(...))`.
    ///
    /// These timeouts are much more performant (~x10) than wrapping `write()`
    /// and `end()` calls into `tokio::time::timeout()`.
    pub fn with_timeouts(
        mut self,
        send_timeout: Option<Duration>,
        end_timeout: Option<Duration>,
    ) -> Self {
        self.set_timeouts(send_timeout, end_timeout);
        self
    }

    /// Similar to [`Client::with_option`], but for this particular INSERT
    /// statement only.
    ///
    /// # Panics
    /// If called after the request is started, e.g., after [`Insert::write`].
    #[track_caller]
    pub fn with_option(mut self, name: impl Into<String>, value: impl Into<String>) -> Self {
        self.state.with_option(name, value);
        self
    }

    pub(crate) fn set_timeouts(
        &mut self,
        send_timeout: Option<Duration>,
        end_timeout: Option<Duration>,
    ) {
        self.send_timeout = send_timeout;
        self.end_timeout = end_timeout;
    }

    /// Serializes the provided row into an internal buffer.
    /// Once the buffer is full, it's sent to a background task writing to the
    /// socket.
    ///
    /// Close to:
    /// ```ignore
    /// async fn write<T>(&self, row: &T) -> Result<usize>;
    /// ```
    ///
    /// A returned future doesn't depend on the row's lifetime.
    ///
    /// Returns an error if the row cannot be serialized or the background task
    /// failed. Once failed, the whole `INSERT` is aborted and cannot be
    /// used anymore.
    ///
    /// # Panics
    /// If called after the previous call that returned an error.
    pub fn write<'a>(&'a mut self, row: &T) -> impl Future<Output = Result<()>> + 'a + Send
    where
        T: Serialize,
    {
        let result = self.do_write(row);

        async move {
            result?;
            if self.buffer.len() >= MIN_CHUNK_SIZE {
                self.send_chunk().await?;
            }
            Ok(())
        }
    }

    #[inline(always)]
    pub(crate) fn do_write(&mut self, row: &T) -> Result<usize>
    where
        T: Serialize,
    {
        match self.state {
            InsertState::NotStarted { .. } => self.init_request(),
            InsertState::Active { .. } => Ok(()),
            _ => panic!("write() after error"),
        }?;

        let old_buf_size = self.buffer.len();
        let result = rowbinary::serialize_into(&mut self.buffer, row);
        let written = self.buffer.len() - old_buf_size;

        if result.is_err() {
            self.abort();
        }

        result.and(Ok(written))
    }

    /// Ends `INSERT`, the server starts processing the data.
    ///
    /// Succeeds if the server returns 200, that means the `INSERT` was handled
    /// successfully, including all materialized views and quorum writes.
    ///
    /// NOTE: If it isn't called, the whole `INSERT` is aborted.
    pub async fn end(mut self) -> Result<()> {
        if !self.buffer.is_empty() {
            self.send_chunk().await?;
        }
        self.state.terminated();
        self.wait_handle().await
    }

    async fn send_chunk(&mut self) -> Result<()> {
        debug_assert!(matches!(self.state, InsertState::Active { .. }));

        // Hyper uses non-trivial and inefficient schema of buffering chunks.
        // It's difficult to determine when allocations occur.
        // So, instead we control it manually here and rely on the system allocator.
        let chunk = self.take_and_prepare_chunk()?;

        let sender = self.state.sender().unwrap(); // checked above

        let is_timed_out = match timeout!(self, send_timeout, sender.send(chunk)) {
            Some(true) => return Ok(()),
            Some(false) => false, // an actual error will be returned from `wait_handle`
            None => true,
        };

        // Error handling.

        self.abort();

        // TODO: is it required to wait the handle in the case of timeout?
        let res = self.wait_handle().await;

        if is_timed_out {
            Err(Error::TimedOut)
        } else {
            res?; // a real error should be here.
            Err(Error::Network("channel closed".into()))
        }
    }

    async fn wait_handle(&mut self) -> Result<()> {
        match self.state.handle() {
            Some(handle) => {
                let result = match timeout!(self, end_timeout, &mut *handle) {
                    Some(Ok(res)) => res,
                    Some(Err(err)) if err.is_panic() => panic::resume_unwind(err.into_panic()),
                    Some(Err(err)) => Err(Error::Custom(format!("unexpected error: {err}"))),
                    None => {
                        // We can do nothing useful here, so just shut down the background task.
                        handle.abort();
                        Err(Error::TimedOut)
                    }
                };
                self.state = InsertState::Completed;
                result
            }
            _ => Ok(()),
        }
    }

    #[cfg(feature = "lz4")]
    fn take_and_prepare_chunk(&mut self) -> Result<Bytes> {
        Ok(if self.compression.is_lz4() {
            let compressed = crate::compression::lz4::compress(&self.buffer)?;
            self.buffer.clear();
            compressed
        } else {
            mem::replace(&mut self.buffer, BytesMut::with_capacity(BUFFER_SIZE)).freeze()
        })
    }

    #[cfg(not(feature = "lz4"))]
    fn take_and_prepare_chunk(&mut self) -> Result<Bytes> {
        Ok(mem::replace(&mut self.buffer, BytesMut::with_capacity(BUFFER_SIZE)).freeze())
    }

    #[cold]
    #[track_caller]
    #[inline(never)]
    fn init_request(&mut self) -> Result<()> {
        debug_assert!(matches!(self.state, InsertState::NotStarted { .. }));
        let (client, sql) = self.state.client_with_sql().unwrap(); // checked above

        let mut url = Url::parse(&client.url).map_err(|err| Error::InvalidParams(err.into()))?;
        let mut pairs = url.query_pairs_mut();
        pairs.clear();

        if let Some(database) = &client.database {
            pairs.append_pair("database", database);
        }

        pairs.append_pair("query", sql);

        if client.compression.is_lz4() {
            pairs.append_pair("decompress", "1");
        }

        for (name, value) in &client.options {
            pairs.append_pair(name, value);
        }

        drop(pairs);

        let mut builder = Request::post(url.as_str());
        builder = with_request_headers(builder, &client.headers, &client.products_info);
        builder = with_authentication(builder, &client.authentication);

        let (sender, body) = RequestBody::chunked();

        let request = builder
            .body(body)
            .map_err(|err| Error::InvalidParams(Box::new(err)))?;

        let future = client.http.request(request);
        // TODO: introduce `Executor` to allow bookkeeping of spawned tasks.
        let handle =
            tokio::spawn(async move { Response::new(future, Compression::None).finish().await });

        self.state = InsertState::Active { handle, sender };
        Ok(())
    }

    fn abort(&mut self) {
        if let Some(sender) = self.state.sender() {
            sender.abort();
        }
    }
}

impl<T> Drop for Insert<T> {
    fn drop(&mut self) {
        self.abort();
    }
}<|MERGE_RESOLUTION|>--- conflicted
+++ resolved
@@ -10,9 +10,9 @@
 };
 use url::Url;
 
-use crate::headers::{with_authentication, with_request_headers};
 use crate::{
     error::{Error, Result},
+    headers::{with_authentication, with_request_headers},
     request_body::{ChunkSender, RequestBody},
     response::Response,
     row::{self, Row},
@@ -119,7 +119,6 @@
 }
 
 impl<T> Insert<T> {
-<<<<<<< HEAD
     pub(crate) fn new_with_field_names(
         client: &Client,
         table: &str,
@@ -128,67 +127,19 @@
         Insert::new_inner(client, table, fields_names.join(","))
     }
 
-=======
-    // TODO: remove Result
->>>>>>> 11b3f746
     pub(crate) fn new(client: &Client, table: &str) -> Result<Self>
     where
         T: Row,
     {
-<<<<<<< HEAD
         let fields_names = row::join_column_names::<T>()
             .expect("the row type must be a struct or a wrapper around it");
         Insert::new_inner(client, table, fields_names)
     }
 
     pub(crate) fn new_inner(client: &Client, table: &str, fields_names: String) -> Result<Self> {
-        let mut url = Url::parse(&client.url).map_err(|err| Error::InvalidParams(err.into()))?;
-        let mut pairs = url.query_pairs_mut();
-        pairs.clear();
-
-        if let Some(database) = &client.database {
-            pairs.append_pair("database", database);
-        }
-
-        // TODO: what about escaping a table name?
-        // https://clickhouse.yandex/docs/en/query_language/syntax/#syntax-identifiers
-        let query = format!("INSERT INTO {table}({fields_names}) FORMAT RowBinary");
-        pairs.append_pair("query", &query);
-
-        if client.compression.is_lz4() {
-            pairs.append_pair("decompress", "1");
-        }
-
-        drop(pairs);
-
-        let mut builder = Request::post(url.as_str());
-
-        if let Some(user) = &client.user {
-            builder = builder.header("X-ClickHouse-User", user);
-        }
-
-        if let Some(password) = &client.password {
-            builder = builder.header("X-ClickHouse-Key", password);
-        }
-
-        let (sender, body) = Body::channel();
-
-        let request = builder
-            .body(body)
-            .map_err(|err| Error::InvalidParams(Box::new(err)))?;
-
-        let future = client.client._request(request);
-        let handle =
-            tokio::spawn(async move { Response::new(future, Compression::None).finish().await });
-=======
-        let fields = row::join_column_names::<T>()
-            .expect("the row type must be a struct or a wrapper around it");
-
         // TODO: what about escaping a table name?
         // https://clickhouse.com/docs/en/sql-reference/syntax#identifiers
-        let sql = format!("INSERT INTO {}({}) FORMAT RowBinary", table, fields);
->>>>>>> 11b3f746
-
+        let sql = format!("INSERT INTO {}({}) FORMAT RowBinary", table, fields_names);
         Ok(Self {
             state: InsertState::NotStarted {
                 client: Box::new(client.clone()),
