use clickhouse::{Client, Compression};

#[tokio::test]
async fn wait_end_of_query() {
    let client = prepare_database!();
    let scenarios = vec![
        // wait_end_of_query=?, expected_rows
        (false, 3), // server returns some rows before throwing an error
        (true, 0),  // server throws an error immediately
    ];
    for (wait_end_of_query, expected_rows) in scenarios {
        let result = max_execution_time(client.clone(), wait_end_of_query).await;
        assert_eq!(
            result, expected_rows,
            "wait_end_of_query: {}, expected_rows: {}",
            wait_end_of_query, expected_rows
        );
    }
}

async fn max_execution_time(mut client: Client, wait_end_of_query: bool) -> u8 {
    if wait_end_of_query {
        client = client.with_option("wait_end_of_query", "1")
    }

    // TODO: check different `timeout_overflow_mode`
    let mut cursor = client
        .with_compression(Compression::None)
        // fails on the 4th row
        .with_option("max_execution_time", "0.1")
        // force streaming one row in a chunk
        .with_option("max_block_size", "1")
        .query("SELECT sleepEachRow(0.03) AS s FROM system.numbers LIMIT 5")
        .fetch::<u8>()
        .unwrap();

    let mut i = 0;
    let err = loop {
        match cursor.next().await {
            Ok(Some(_)) => i += 1,
            Ok(None) => panic!("DB exception hasn't been found"),
            Err(err) => break err,
        }
    };
    assert!(err.to_string().contains("TIMEOUT_EXCEEDED"));
    i
}

#[cfg(feature = "lz4")]
#[tokio::test]
async fn deferred_lz4() {
    let client = prepare_database!().with_compression(Compression::Lz4);

    client
        .query("CREATE TABLE test(no UInt32) ENGINE = MergeTree ORDER BY no")
        .execute()
        .await
        .unwrap();

    #[derive(serde::Serialize, clickhouse::Row)]
    struct Row {
        no: u32,
    }

    let part_count = 100;
    let part_size = 100_000;

    // Due to compression we need more complex test here: write a lot of big parts.
    for i in 0..part_count {
<<<<<<< HEAD
        let mut insert = client.insert("test").await.unwrap();
=======
        let mut insert = client.insert::<Row>("test").unwrap();
>>>>>>> c48caa3f

        for j in 0..part_size {
            let row = Row {
                no: i * part_size + j,
            };

            insert.write(&row).await.unwrap();
        }

        insert.end().await.unwrap();
    }

    let mut cursor = client
        .with_option("max_execution_time", "0.1")
        .query("SELECT no FROM test")
        .fetch::<u32>()
        .unwrap();

    let mut i = 0;

    let err = loop {
        match cursor.next().await {
            Ok(Some(_)) => i += 1,
            Ok(None) => panic!("DB exception hasn't been found"),
            Err(err) => break err,
        }
    };

    assert_ne!(i, 0); // we're interested only in errors during processing
    assert!(err.to_string().contains("TIMEOUT_EXCEEDED"));
}<|MERGE_RESOLUTION|>--- conflicted
+++ resolved
@@ -67,11 +67,7 @@
 
     // Due to compression we need more complex test here: write a lot of big parts.
     for i in 0..part_count {
-<<<<<<< HEAD
-        let mut insert = client.insert("test").await.unwrap();
-=======
-        let mut insert = client.insert::<Row>("test").unwrap();
->>>>>>> c48caa3f
+        let mut insert = client.insert::<Row>("test").await.unwrap();
 
         for j in 0..part_size {
             let row = Row {
