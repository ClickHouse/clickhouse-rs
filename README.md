# clickhouse-rs

Official pure Rust typed client for ClickHouse DB.

[![Crates.io][crates-badge]][crates-url]
[![Documentation][docs-badge]][docs-url]
[![License][license-badge]][license-url]
[![Build Status][actions-badge]][actions-url]

[crates-badge]: https://img.shields.io/crates/v/clickhouse.svg
[crates-url]: https://crates.io/crates/clickhouse
[docs-badge]: https://docs.rs/clickhouse/badge.svg
[docs-url]: https://docs.rs/clickhouse
[license-badge]: https://img.shields.io/badge/license-MIT_OR_Apache--2.0-blue.svg
[license-url]: https://github.com/ClickHouse/clickhouse-rs/blob/main/LICENSE-MIT
[actions-badge]: https://github.com/ClickHouse/clickhouse-rs/actions/workflows/ci.yml/badge.svg
[actions-url]: https://github.com/ClickHouse/clickhouse-rs/actions/workflows/ci.yml

* Uses `serde` for encoding/decoding rows.
* Supports `serde` attributes: `skip_serializing`, `skip_deserializing`, `rename`.
* Uses `RowBinaryWithNamesAndTypes` or `RowBinary` formats over HTTP transport.
    * By default, `RowBinaryWithNamesAndTypes` with database schema validation is used.
    * It is possible to switch to `RowBinary`, which can potentially lead to increased performance ([see below](#validation)).
    * There are plans to implement `Native` format over TCP.
* Supports TLS (see `native-tls` and `rustls-tls` features below).
* Supports compression and decompression (LZ4 and LZ4HC).
* Provides API for selecting.
* Provides API for inserting.
* Provides API for infinite transactional (see below) inserting.
* Provides mocks for unit testing.

Note: [ch2rs](https://github.com/ClickHouse/ch2rs) is useful to generate a row type from ClickHouse.

## Validation

Starting from 0.14.0, the crate uses `RowBinaryWithNamesAndTypes` format by default, which allows row types validation
against the ClickHouse schema. This enables clearer error messages in case of schema mismatch at the cost of
performance. Additionally, with enabled validation, the crate supports structs with correct field names and matching
types, but incorrect order of the fields, with an additional slight (5-10%) performance penalty.

If you are looking to maximize performance, you could disable validation using `Client::with_validation(false)`. When
validation is disabled, the client switches to `RowBinary` format usage instead.

The downside with plain `RowBinary` is that instead of clearer error messages, a mismatch between `Row` and database
schema will result in a `NotEnoughData` error without specific details.

However, depending on the dataset, there might be x1.1 to x3 performance improvement, but that highly depends on the
shape and volume of the dataset.

It is always recommended to measure the performance impact of validation in your specific use case. Additionally,
writing smoke tests to ensure that the row types match the ClickHouse schema is highly recommended, if you plan to
disable validation in your application.

## Usage

To use the crate, add this to your `Cargo.toml`:

```toml
[dependencies]
clickhouse = "0.13.3"

[dev-dependencies]
clickhouse = { version = "0.13.3", features = ["test-util"] }
```

<details>
<summary>

### Create a client

</summary>

```rust,ignore
use clickhouse::Client;

let client = Client::default()
    .with_url("http://localhost:8123")
    .with_user("name")
    .with_password("123")
    .with_database("test");
```

* Reuse created clients or clone them in order to reuse a connection pool.

</details>
<details>
<summary>

### Select rows

</summary>

```rust,ignore
use serde::Deserialize;
use clickhouse::Row;

#[derive(Row, Deserialize)]
struct MyRow<'a> {
    no: u32,
    name: &'a str,
}

let mut cursor = client
    .query("SELECT ?fields FROM some WHERE no BETWEEN ? AND ?")
    .bind(500)
    .bind(504)
    .fetch::<MyRow<'_>>()?;

while let Some(row) = cursor.next().await? { .. }
```

* Placeholder `?fields` is replaced with `no, name` (fields of `Row`).
* Placeholder `?` is replaced with values in following `bind()` calls.
* Convenient `fetch_one::<Row>()` and `fetch_all::<Row>()` can be used to get a first row or all rows correspondingly.
* `sql::Identifier` can be used to bind table names.

Note that cursors can return an error even after producing some rows. To avoid this, use
`client.with_option("wait_end_of_query", "1")` in order to enable buffering on the
server-side. [More details](https://clickhouse.com/docs/en/interfaces/http/#response-buffering). The `buffer_size`
option can be useful too.

</details>
<details>
<summary>

### Insert a batch

</summary>

```rust,ignore
use serde::Serialize;
use clickhouse::Row;

#[derive(Row, Serialize)]
struct MyRow {
    no: u32,
    name: String,
}

let mut insert = client.insert("some")?;
insert.write(&MyRow { no: 0, name: "foo".into() }).await?;
insert.write(&MyRow { no: 1, name: "bar".into() }).await?;
insert.end().await?;
```

* If `end()` isn't called, the `INSERT` is aborted.
* Rows are being sent progressively to spread network load.
* ClickHouse inserts batches atomically only if all rows fit in the same partition and their number is less [
  `max_insert_block_size`](https://clickhouse.com/docs/en/operations/settings/settings#max_insert_block_size).

</details>
<details>
<summary>

### Infinite inserting

</summary>

Requires the `inserter` feature.

```rust,ignore
let mut inserter = client.inserter("some")?
    .with_timeouts(Some(Duration::from_secs(5)), Some(Duration::from_secs(20)))
    .with_max_bytes(50_000_000)
    .with_max_rows(750_000)
    .with_period(Some(Duration::from_secs(15)));

inserter.write(&MyRow { no: 0, name: "foo".into() })?;
inserter.write(&MyRow { no: 1, name: "bar".into() })?;
let stats = inserter.commit().await?;
if stats.rows > 0 {
    println!(
        "{} bytes, {} rows, {} transactions have been inserted",
        stats.bytes, stats.rows, stats.transactions,
    );
}
```

Please, read [examples](https://github.com/ClickHouse/clickhouse-rs/tree/main/examples/inserter.rs) to understand how to
use it properly in different real-world cases.

* `Inserter` ends an active insert in `commit()` if thresholds (`max_bytes`, `max_rows`, `period`) are reached.
* The interval between ending active `INSERT`s can be biased by using `with_period_bias` to avoid load spikes by
  parallel inserters.
* `Inserter::time_left()` can be used to detect when the current period ends. Call `Inserter::commit()` again to check
  limits if your stream emits items rarely.
* Time thresholds implemented by using [quanta](https://docs.rs/quanta) crate to speed the inserter up. Not used if
  `test-util` is enabled (thus, time can be managed by `tokio::time::advance()` in custom tests).
* All rows between `commit()` calls are inserted in the same `INSERT` statement.
* Do not forget to flush if you want to terminate inserting:

```rust,ignore
inserter.end().await?;
```

</details>
<details>
<summary>

### Perform DDL

</summary>

```rust,ignore
client.query("DROP TABLE IF EXISTS some").execute().await?;
```

</details>
<<<<<<< HEAD
<details>
<summary>

### Live views

</summary>

Requires the `watch` feature.

```rust,ignore
let mut cursor = client
    .watch("SELECT max(no), argMax(name, no) FROM some")
    .fetch::<Row<'_>>()?;

let (version, row) = cursor.next().await?.unwrap();
println!("live view updated: version={}, row={:?}", version, row);

// Use `only_events()` to iterate over versions only.
let mut cursor = client.watch("some_live_view").limit(20).only_events().fetch()?;
println!("live view updated: version={:?}", cursor.next().await?);
```

* Use [carefully](https://github.com/ClickHouse/ClickHouse/issues/28309#issuecomment-908666042).
* This code uses or creates if not exists a temporary live view named `lv_{sha1(query)}` to reuse the same live view by
  parallel watchers.
* You can specify a name instead of a query.
* This API uses `JSONEachRowWithProgress` under the hood because
  of [the issue](https://github.com/ClickHouse/ClickHouse/issues/22996).
* Only struct rows can be used. Avoid `fetch::<u64>()` and other without specified names.

</details>

See [examples](https://github.com/ClickHouse/clickhouse-rs/tree/main/examples).

## Feature Flags

* `lz4` (enabled by default) — enables `Compression::Lz4`. If enabled, `Compression::Lz4` is used by default for all
  queries except for `WATCH`.
* `inserter` — enables `client.inserter()`.
* `test-util` — adds mocks. See [the example](https://github.com/ClickHouse/clickhouse-rs/tree/main/examples/mock.rs).
  Use it only in `dev-dependencies`.
* `watch` — enables `client.watch` functionality. See the corresponding section for details.
=======

## Feature Flags
* `lz4` (enabled by default) — enables `Compression::Lz4`. If enabled, `Compression::Lz4` is used by default for all queries.
* `inserter` — enables `client.inserter()`.
* `test-util` — adds mocks. See [the example](https://github.com/ClickHouse/clickhouse-rs/tree/main/examples/mock.rs). Use it only in `dev-dependencies`.
>>>>>>> 69c3e7a0
* `uuid` — adds `serde::uuid` to work with [uuid](https://docs.rs/uuid) crate.
* `time` — adds `serde::time` to work with [time](https://docs.rs/time) crate.
* `chrono` — adds `serde::chrono` to work with [chrono](https://docs.rs/chrono) crate.

### TLS

By default, TLS is disabled and one or more following features must be enabled to use HTTPS urls:

* `native-tls` — uses [native-tls], utilizing dynamic linking (e.g. against OpenSSL).
* `rustls-tls` — enables `rustls-tls-aws-lc` and `rustls-tls-webpki-roots` features.
* `rustls-tls-aws-lc` — uses [rustls] with the `aws-lc` cryptography implementation.
* `rustls-tls-ring` — uses [rustls] with the `ring` cryptography implementation.
* `rustls-tls-webpki-roots` — uses [rustls] with certificates provided by the [webpki-roots] crate.
* `rustls-tls-native-roots` — uses [rustls] with certificates provided by the [rustls-native-certs] crate.

If multiple features are enabled, the following priority is applied:

* `native-tls` > `rustls-tls-aws-lc` > `rustls-tls-ring`
* `rustls-tls-native-roots` > `rustls-tls-webpki-roots`

How to choose between all these features? Here are some considerations:

* A good starting point is `rustls-tls`, e.g. if you use ClickHouse Cloud.
* To be more environment-agnostic, prefer `rustls-tls` over `native-tls`.
* Enable `rustls-tls-native-roots` or `native-tls` if you want to use self-signed certificates.

[native-tls]: https://docs.rs/native-tls

[rustls]: https://docs.rs/rustls

[webpki-roots]: https://docs.rs/webpki-roots

[rustls-native-certs]: https://docs.rs/rustls-native-certs

## Data Types

* `(U)Int(8|16|32|64|128)` maps to/from corresponding `(u|i)(8|16|32|64|128)` types or newtypes around them.
* `(U)Int256` aren't supported directly, but there
  is [a workaround for it](https://github.com/ClickHouse/clickhouse-rs/issues/48).
* `Float(32|64)` maps to/from corresponding `f(32|64)` or newtypes around them.
* `Decimal(32|64|128)` maps to/from corresponding `i(32|64|128)` or newtypes around them. It's more convenient to
  use [fixnum](https://github.com/loyd/fixnum) or another implementation of signed fixed-point numbers.
* `Boolean` maps to/from `bool` or newtypes around it.
* `String` maps to/from any string or bytes types, e.g. `&str`, `&[u8]`, `String`, `Vec<u8>` or [
  `SmartString`](https://docs.rs/smartstring/latest/smartstring/struct.SmartString.html). Newtypes are also supported.
  To store bytes, consider using [serde_bytes](https://docs.rs/serde_bytes/latest/serde_bytes/), because it's more
  efficient.
    <details>
    <summary>Example</summary>

    ```rust,ignore
    #[derive(Row, Debug, Serialize, Deserialize)]
    struct MyRow<'a> {
        str: &'a str,
        string: String,
        #[serde(with = "serde_bytes")]
        bytes: Vec<u8>,
        #[serde(with = "serde_bytes")]
        byte_slice: &'a [u8],
    }
    ```
    </details>
* `FixedString(N)` is supported as an array of bytes, e.g. `[u8; N]`.
    <details>
    <summary>Example</summary>

    ```rust,ignore
    #[derive(Row, Debug, Serialize, Deserialize)]
    struct MyRow {
        fixed_str: [u8; 16], // FixedString(16)
    }
    ```
    </details>
* `Enum(8|16)` are supported using [serde_repr](https://docs.rs/serde_repr/latest/serde_repr/). You could use
  `#[repr(i8)]` for `Enum8` and `#[repr(i16)]` for `Enum16`.
    <details>
    <summary>Example</summary>

    ```rust,ignore
    use serde_repr::{Deserialize_repr, Serialize_repr};

    #[derive(Row, Serialize, Deserialize)]
    struct MyRow {
        level: Level,
    }

    #[derive(Debug, Serialize_repr, Deserialize_repr)]
    #[repr(i8)]
    enum Level {
        Debug = 1,
        Info = 2,
        Warn = 3,
        Error = 4,
    }
    ```
    </details>
* `UUID` maps to/from [`uuid::Uuid`](https://docs.rs/uuid/latest/uuid/struct.Uuid.html) by using `serde::uuid`. Requires
  the `uuid` feature.
    <details>
    <summary>Example</summary>

    ```rust,ignore
    #[derive(Row, Serialize, Deserialize)]
    struct MyRow {
        #[serde(with = "clickhouse::serde::uuid")]
        uuid: uuid::Uuid,
    }
    ```
    </details>
* `IPv6` maps to/from [`std::net::Ipv6Addr`](https://doc.rust-lang.org/stable/std/net/struct.Ipv6Addr.html).
* `IPv4` maps to/from [`std::net::Ipv4Addr`](https://doc.rust-lang.org/stable/std/net/struct.Ipv4Addr.html) by using
  `serde::ipv4`.
    <details>
    <summary>Example</summary>

    ```rust,ignore
    #[derive(Row, Serialize, Deserialize)]
    struct MyRow {
        #[serde(with = "clickhouse::serde::ipv4")]
        ipv4: std::net::Ipv4Addr,
    }
    ```
    </details>
* `Date` maps to/from `u16` or a newtype around it and represents a number of days elapsed since `1970-01-01`. The
  following external types are supported:
    * [`time::Date`](https://docs.rs/time/latest/time/struct.Date.html) is supported by using `serde::time::date`,
      requiring the `time` feature.
    * [`chrono::NaiveDate`](https://docs.rs/chrono/latest/chrono/struct.NaiveDate.html) is supported by using
      `serde::chrono::date`, requiring the `chrono` feature.
    <details>
    <summary>Example</summary>

    ```rust,ignore
    #[derive(Row, Serialize, Deserialize)]
    struct MyRow {
        days: u16,
        #[serde(with = "clickhouse::serde::time::date")]
        date: Date,
        // if you prefer using chrono:
        #[serde(with = "clickhouse::serde::chrono::date")]
        date_chrono: NaiveDate,
    }

    ```
    </details>
* `Date32` maps to/from `i32` or a newtype around it and represents a number of days elapsed since `1970-01-01`. The
  following external types are supported:
    * [`time::Date`](https://docs.rs/time/latest/time/struct.Date.html) is supported by using `serde::time::date32`,
      requiring the `time` feature.
    * [`chrono::NaiveDate`](https://docs.rs/chrono/latest/chrono/struct.NaiveDate.html) is supported by using
      `serde::chrono::date32`, requiring the `chrono` feature.
    <details>
    <summary>Example</summary>

    ```rust,ignore
    #[derive(Row, Serialize, Deserialize)]
    struct MyRow {
        days: i32,
        #[serde(with = "clickhouse::serde::time::date32")]
        date: Date,
        // if you prefer using chrono:
        #[serde(with = "clickhouse::serde::chrono::date32")]
        date_chrono: NaiveDate,

    }

    ```
    </details>
* `DateTime` maps to/from `u32` or a newtype around it and represents a number of seconds elapsed since UNIX epoch. The
  following external types are supported:
    * [`time::OffsetDateTime`](https://docs.rs/time/latest/time/struct.OffsetDateTime.html) is supported by using
      `serde::time::datetime`, requiring the `time` feature.
    * [`chrono::DateTime<Utc>`](https://docs.rs/chrono/latest/chrono/struct.DateTime.html) is supported by using
      `serde::chrono::datetime`, requiring the `chrono` feature.
    <details>
    <summary>Example</summary>

    ```rust,ignore
    #[derive(Row, Serialize, Deserialize)]
    struct MyRow {
        ts: u32,
        #[serde(with = "clickhouse::serde::time::datetime")]
        dt: OffsetDateTime,
        // if you prefer using chrono:
        #[serde(with = "clickhouse::serde::chrono::datetime")]
        dt_chrono: DateTime<Utc>,        
    }
    ```
    </details>
* `DateTime64(_)` maps to/from `i64` or a newtype around it and represents a time elapsed since UNIX epoch. The
  following external types are supported:
    * [`time::OffsetDateTime`](https://docs.rs/time/latest/time/struct.OffsetDateTime.html) is supported by using
      `serde::time::datetime64::*`, requiring the `time` feature.
    * [`chrono::DateTime<Utc>`](https://docs.rs/chrono/latest/chrono/struct.DateTime.html) is supported by using
      `serde::chrono::datetime64::*`, requiring the `chrono` feature.
    <details>
    <summary>Example</summary>

    ```rust,ignore
    #[derive(Row, Serialize, Deserialize)]
    struct MyRow {
        ts: i64, // elapsed s/us/ms/ns depending on `DateTime64(X)`
        #[serde(with = "clickhouse::serde::time::datetime64::secs")]
        dt64s: OffsetDateTime,  // `DateTime64(0)`
        #[serde(with = "clickhouse::serde::time::datetime64::millis")]
        dt64ms: OffsetDateTime, // `DateTime64(3)`
        #[serde(with = "clickhouse::serde::time::datetime64::micros")]
        dt64us: OffsetDateTime, // `DateTime64(6)`
        #[serde(with = "clickhouse::serde::time::datetime64::nanos")]
        dt64ns: OffsetDateTime, // `DateTime64(9)`
        // if you prefer using chrono:
        #[serde(with = "clickhouse::serde::chrono::datetime64::secs")]
        dt64s_chrono: DateTime<Utc>,  // `DateTime64(0)`
        #[serde(with = "clickhouse::serde::chrono::datetime64::millis")]
        dt64ms_chrono: DateTime<Utc>, // `DateTime64(3)`
        #[serde(with = "clickhouse::serde::chrono::datetime64::micros")]
        dt64us_chrono: DateTime<Utc>, // `DateTime64(6)`
        #[serde(with = "clickhouse::serde::chrono::datetime64::nanos")]
        dt64ns_chrono: DateTime<Utc>, // `DateTime64(9)`
    }


    ```
    </details>
* `Tuple(A, B, ...)` maps to/from `(A, B, ...)` or a newtype around it.
* `Array(_)` maps to/from any slice, e.g. `Vec<_>`, `&[_]`. Newtypes are also supported.
* `Map(K, V)` can be deserialized as `HashMap<K, V>` or `Vec<(K, V)>`.
* `LowCardinality(_)` is supported seamlessly.
* `Nullable(_)` maps to/from `Option<_>`. For `clickhouse::serde::*` helpers add `::option`.
    <details>
    <summary>Example</summary>

    ```rust,ignore
    #[derive(Row, Serialize, Deserialize)]
    struct MyRow {
        #[serde(with = "clickhouse::serde::ipv4::option")]
        ipv4_opt: Option<Ipv4Addr>,
    }
    ```
    </details>
* `Nested` is supported by providing multiple arrays with renaming.
    <details>
    <summary>Example</summary>

    ```rust,ignore
    // CREATE TABLE test(items Nested(name String, count UInt32))
    #[derive(Row, Serialize, Deserialize)]
    struct MyRow {
        #[serde(rename = "items.name")]
        items_name: Vec<String>,
        #[serde(rename = "items.count")]
        items_count: Vec<u32>,
    }
    ```
    </details>
* `Geo` types are supported. `Point` behaves like a tuple `(f64, f64)`, and the rest of the types are just slices of
  points.
    <details>
    <summary>Example</summary>

    ```rust,ignore
    type Point = (f64, f64);
    type Ring = Vec<Point>;
    type Polygon = Vec<Ring>;
    type MultiPolygon = Vec<Polygon>;
    type LineString = Vec<Point>;
    type MultiLineString = Vec<LineString>;
  
    #[derive(Row, Serialize, Deserialize)]
    struct MyRow {
        point: Point,
        ring: Ring,
        polygon: Polygon,
        multi_polygon: MultiPolygon,
        line_string: LineString,
        multi_line_string: MultiLineString,
    }
    ```
    </details>
* `Variant` data type is supported as a Rust enum. As the inner Variant types are _always_ sorted alphabetically, Rust
  enum variants should be defined in the _exactly_ same order as it is in the data type; their names are irrelevant,
  only the order of the types matters. This following example has a column defined as
  `Variant(Array(UInt16), Bool, Date, String, UInt32)`:
    <details>
    <summary>Example</summary>

    ```rust,ignore
    #[derive(Serialize, Deserialize)]
    enum MyRowVariant {
        Array(Vec<i16>),
        Boolean(bool),
        #[serde(with = "clickhouse::serde::time::date")]
        Date(time::Date),
        String(String),
        UInt32(u32),
    }
    
    #[derive(Row, Serialize, Deserialize)]
    struct MyRow {
        id: u64,
        var: MyRowVariant,
    }
    ```
    </details>
* [New `JSON` data type](https://clickhouse.com/docs/en/sql-reference/data-types/newjson) is currently supported as a
  string when using ClickHouse 24.10+. See [this example](examples/data_types_new_json.rs) for more details.
* `Dynamic` data type is not supported for now.

### See also

- Examples of deriving ClickHouse data types:

    * [Simpler ClickHouse data types](examples/data_types_derive_simple.rs)
    * [Container-like ClickHouse data types](examples/data_types_derive_containers.rs)
    * [Variant data type](examples/data_types_variant.rs)

- Integration tests that cover most of the data types:

    * [RowBinaryWithNamesAndTypes](tests/it/rbwnat.rs)

## Mocking
<<<<<<< HEAD

The crate provides utils for mocking CH server and testing DDL, `SELECT`, `INSERT` and `WATCH` queries.
=======
The crate provides utils for mocking CH server and testing DDL, `SELECT` and `INSERT` queries.
>>>>>>> 69c3e7a0

The functionality can be enabled with the `test-util` feature. Use it **only** in dev-dependencies.

See [the example](https://github.com/ClickHouse/clickhouse-rs/tree/main/examples/mock.rs).<|MERGE_RESOLUTION|>--- conflicted
+++ resolved
@@ -114,10 +114,7 @@
 * Convenient `fetch_one::<Row>()` and `fetch_all::<Row>()` can be used to get a first row or all rows correspondingly.
 * `sql::Identifier` can be used to bind table names.
 
-Note that cursors can return an error even after producing some rows. To avoid this, use
-`client.with_option("wait_end_of_query", "1")` in order to enable buffering on the
-server-side. [More details](https://clickhouse.com/docs/en/interfaces/http/#response-buffering). The `buffer_size`
-option can be useful too.
+Note that cursors can return an error even after producing some rows. To avoid this, use `client.with_option("wait_end_of_query", "1")` in order to enable buffering on the server-side. [More details](https://clickhouse.com/docs/en/interfaces/http/#response-buffering). The `buffer_size` option can be useful too.
 
 </details>
 <details>
@@ -145,8 +142,7 @@
 
 * If `end()` isn't called, the `INSERT` is aborted.
 * Rows are being sent progressively to spread network load.
-* ClickHouse inserts batches atomically only if all rows fit in the same partition and their number is less [
-  `max_insert_block_size`](https://clickhouse.com/docs/en/operations/settings/settings#max_insert_block_size).
+* ClickHouse inserts batches atomically only if all rows fit in the same partition and their number is less [`max_insert_block_size`](https://clickhouse.com/docs/en/operations/settings/settings#max_insert_block_size).
 
 </details>
 <details>
@@ -176,19 +172,14 @@
 }
 ```
 
-Please, read [examples](https://github.com/ClickHouse/clickhouse-rs/tree/main/examples/inserter.rs) to understand how to
-use it properly in different real-world cases.
+Please, read [examples](https://github.com/ClickHouse/clickhouse-rs/tree/main/examples/inserter.rs) to understand how to use it properly in different real-world cases.
 
 * `Inserter` ends an active insert in `commit()` if thresholds (`max_bytes`, `max_rows`, `period`) are reached.
-* The interval between ending active `INSERT`s can be biased by using `with_period_bias` to avoid load spikes by
-  parallel inserters.
-* `Inserter::time_left()` can be used to detect when the current period ends. Call `Inserter::commit()` again to check
-  limits if your stream emits items rarely.
-* Time thresholds implemented by using [quanta](https://docs.rs/quanta) crate to speed the inserter up. Not used if
-  `test-util` is enabled (thus, time can be managed by `tokio::time::advance()` in custom tests).
+* The interval between ending active `INSERT`s can be biased by using `with_period_bias` to avoid load spikes by parallel inserters.
+* `Inserter::time_left()` can be used to detect when the current period ends. Call `Inserter::commit()` again to check limits if your stream emits items rarely.
+* Time thresholds implemented by using [quanta](https://docs.rs/quanta) crate to speed the inserter up. Not used if `test-util` is enabled (thus, time can be managed by `tokio::time::advance()` in custom tests).
 * All rows between `commit()` calls are inserted in the same `INSERT` statement.
 * Do not forget to flush if you want to terminate inserting:
-
 ```rust,ignore
 inserter.end().await?;
 ```
@@ -206,64 +197,17 @@
 ```
 
 </details>
-<<<<<<< HEAD
-<details>
-<summary>
-
-### Live views
-
-</summary>
-
-Requires the `watch` feature.
-
-```rust,ignore
-let mut cursor = client
-    .watch("SELECT max(no), argMax(name, no) FROM some")
-    .fetch::<Row<'_>>()?;
-
-let (version, row) = cursor.next().await?.unwrap();
-println!("live view updated: version={}, row={:?}", version, row);
-
-// Use `only_events()` to iterate over versions only.
-let mut cursor = client.watch("some_live_view").limit(20).only_events().fetch()?;
-println!("live view updated: version={:?}", cursor.next().await?);
-```
-
-* Use [carefully](https://github.com/ClickHouse/ClickHouse/issues/28309#issuecomment-908666042).
-* This code uses or creates if not exists a temporary live view named `lv_{sha1(query)}` to reuse the same live view by
-  parallel watchers.
-* You can specify a name instead of a query.
-* This API uses `JSONEachRowWithProgress` under the hood because
-  of [the issue](https://github.com/ClickHouse/ClickHouse/issues/22996).
-* Only struct rows can be used. Avoid `fetch::<u64>()` and other without specified names.
-
-</details>
-
-See [examples](https://github.com/ClickHouse/clickhouse-rs/tree/main/examples).
-
-## Feature Flags
-
-* `lz4` (enabled by default) — enables `Compression::Lz4`. If enabled, `Compression::Lz4` is used by default for all
-  queries except for `WATCH`.
-* `inserter` — enables `client.inserter()`.
-* `test-util` — adds mocks. See [the example](https://github.com/ClickHouse/clickhouse-rs/tree/main/examples/mock.rs).
-  Use it only in `dev-dependencies`.
-* `watch` — enables `client.watch` functionality. See the corresponding section for details.
-=======
 
 ## Feature Flags
 * `lz4` (enabled by default) — enables `Compression::Lz4`. If enabled, `Compression::Lz4` is used by default for all queries.
 * `inserter` — enables `client.inserter()`.
 * `test-util` — adds mocks. See [the example](https://github.com/ClickHouse/clickhouse-rs/tree/main/examples/mock.rs). Use it only in `dev-dependencies`.
->>>>>>> 69c3e7a0
 * `uuid` — adds `serde::uuid` to work with [uuid](https://docs.rs/uuid) crate.
 * `time` — adds `serde::time` to work with [time](https://docs.rs/time) crate.
 * `chrono` — adds `serde::chrono` to work with [chrono](https://docs.rs/chrono) crate.
 
 ### TLS
-
 By default, TLS is disabled and one or more following features must be enabled to use HTTPS urls:
-
 * `native-tls` — uses [native-tls], utilizing dynamic linking (e.g. against OpenSSL).
 * `rustls-tls` — enables `rustls-tls-aws-lc` and `rustls-tls-webpki-roots` features.
 * `rustls-tls-aws-lc` — uses [rustls] with the `aws-lc` cryptography implementation.
@@ -272,37 +216,26 @@
 * `rustls-tls-native-roots` — uses [rustls] with certificates provided by the [rustls-native-certs] crate.
 
 If multiple features are enabled, the following priority is applied:
-
 * `native-tls` > `rustls-tls-aws-lc` > `rustls-tls-ring`
 * `rustls-tls-native-roots` > `rustls-tls-webpki-roots`
 
 How to choose between all these features? Here are some considerations:
-
 * A good starting point is `rustls-tls`, e.g. if you use ClickHouse Cloud.
 * To be more environment-agnostic, prefer `rustls-tls` over `native-tls`.
 * Enable `rustls-tls-native-roots` or `native-tls` if you want to use self-signed certificates.
 
 [native-tls]: https://docs.rs/native-tls
-
 [rustls]: https://docs.rs/rustls
-
 [webpki-roots]: https://docs.rs/webpki-roots
-
 [rustls-native-certs]: https://docs.rs/rustls-native-certs
 
 ## Data Types
-
 * `(U)Int(8|16|32|64|128)` maps to/from corresponding `(u|i)(8|16|32|64|128)` types or newtypes around them.
-* `(U)Int256` aren't supported directly, but there
-  is [a workaround for it](https://github.com/ClickHouse/clickhouse-rs/issues/48).
+* `(U)Int256` aren't supported directly, but there is [a workaround for it](https://github.com/ClickHouse/clickhouse-rs/issues/48).
 * `Float(32|64)` maps to/from corresponding `f(32|64)` or newtypes around them.
-* `Decimal(32|64|128)` maps to/from corresponding `i(32|64|128)` or newtypes around them. It's more convenient to
-  use [fixnum](https://github.com/loyd/fixnum) or another implementation of signed fixed-point numbers.
+* `Decimal(32|64|128)` maps to/from corresponding `i(32|64|128)` or newtypes around them. It's more convenient to use [fixnum](https://github.com/loyd/fixnum) or another implementation of signed fixed-point numbers.
 * `Boolean` maps to/from `bool` or newtypes around it.
-* `String` maps to/from any string or bytes types, e.g. `&str`, `&[u8]`, `String`, `Vec<u8>` or [
-  `SmartString`](https://docs.rs/smartstring/latest/smartstring/struct.SmartString.html). Newtypes are also supported.
-  To store bytes, consider using [serde_bytes](https://docs.rs/serde_bytes/latest/serde_bytes/), because it's more
-  efficient.
+* `String` maps to/from any string or bytes types, e.g. `&str`, `&[u8]`, `String`, `Vec<u8>` or [`SmartString`](https://docs.rs/smartstring/latest/smartstring/struct.SmartString.html). Newtypes are also supported. To store bytes, consider using [serde_bytes](https://docs.rs/serde_bytes/latest/serde_bytes/), because it's more efficient.
     <details>
     <summary>Example</summary>
 
@@ -321,7 +254,7 @@
 * `FixedString(N)` is supported as an array of bytes, e.g. `[u8; N]`.
     <details>
     <summary>Example</summary>
-
+  
     ```rust,ignore
     #[derive(Row, Debug, Serialize, Deserialize)]
     struct MyRow {
@@ -352,8 +285,7 @@
     }
     ```
     </details>
-* `UUID` maps to/from [`uuid::Uuid`](https://docs.rs/uuid/latest/uuid/struct.Uuid.html) by using `serde::uuid`. Requires
-  the `uuid` feature.
+* `UUID` maps to/from [`uuid::Uuid`](https://docs.rs/uuid/latest/uuid/struct.Uuid.html) by using `serde::uuid`. Requires the `uuid` feature.
     <details>
     <summary>Example</summary>
 
@@ -366,8 +298,7 @@
     ```
     </details>
 * `IPv6` maps to/from [`std::net::Ipv6Addr`](https://doc.rust-lang.org/stable/std/net/struct.Ipv6Addr.html).
-* `IPv4` maps to/from [`std::net::Ipv4Addr`](https://doc.rust-lang.org/stable/std/net/struct.Ipv4Addr.html) by using
-  `serde::ipv4`.
+* `IPv4` maps to/from [`std::net::Ipv4Addr`](https://doc.rust-lang.org/stable/std/net/struct.Ipv4Addr.html) by using `serde::ipv4`.
     <details>
     <summary>Example</summary>
 
@@ -379,12 +310,9 @@
     }
     ```
     </details>
-* `Date` maps to/from `u16` or a newtype around it and represents a number of days elapsed since `1970-01-01`. The
-  following external types are supported:
-    * [`time::Date`](https://docs.rs/time/latest/time/struct.Date.html) is supported by using `serde::time::date`,
-      requiring the `time` feature.
-    * [`chrono::NaiveDate`](https://docs.rs/chrono/latest/chrono/struct.NaiveDate.html) is supported by using
-      `serde::chrono::date`, requiring the `chrono` feature.
+* `Date` maps to/from `u16` or a newtype around it and represents a number of days elapsed since `1970-01-01`. The following external types are supported: 
+    * [`time::Date`](https://docs.rs/time/latest/time/struct.Date.html) is supported by using `serde::time::date`, requiring the `time` feature. 
+    * [`chrono::NaiveDate`](https://docs.rs/chrono/latest/chrono/struct.NaiveDate.html) is supported by using `serde::chrono::date`, requiring the `chrono` feature. 
     <details>
     <summary>Example</summary>
 
@@ -401,12 +329,9 @@
 
     ```
     </details>
-* `Date32` maps to/from `i32` or a newtype around it and represents a number of days elapsed since `1970-01-01`. The
-  following external types are supported:
-    * [`time::Date`](https://docs.rs/time/latest/time/struct.Date.html) is supported by using `serde::time::date32`,
-      requiring the `time` feature.
-    * [`chrono::NaiveDate`](https://docs.rs/chrono/latest/chrono/struct.NaiveDate.html) is supported by using
-      `serde::chrono::date32`, requiring the `chrono` feature.
+* `Date32` maps to/from `i32` or a newtype around it and represents a number of days elapsed since `1970-01-01`. The following external types are supported: 
+    * [`time::Date`](https://docs.rs/time/latest/time/struct.Date.html) is supported by using `serde::time::date32`, requiring the `time` feature. 
+    * [`chrono::NaiveDate`](https://docs.rs/chrono/latest/chrono/struct.NaiveDate.html) is supported by using `serde::chrono::date32`, requiring the `chrono` feature. 
     <details>
     <summary>Example</summary>
 
@@ -424,12 +349,9 @@
 
     ```
     </details>
-* `DateTime` maps to/from `u32` or a newtype around it and represents a number of seconds elapsed since UNIX epoch. The
-  following external types are supported:
-    * [`time::OffsetDateTime`](https://docs.rs/time/latest/time/struct.OffsetDateTime.html) is supported by using
-      `serde::time::datetime`, requiring the `time` feature.
-    * [`chrono::DateTime<Utc>`](https://docs.rs/chrono/latest/chrono/struct.DateTime.html) is supported by using
-      `serde::chrono::datetime`, requiring the `chrono` feature.
+* `DateTime` maps to/from `u32` or a newtype around it and represents a number of seconds elapsed since UNIX epoch. The following external types are supported:
+    * [`time::OffsetDateTime`](https://docs.rs/time/latest/time/struct.OffsetDateTime.html) is supported by using `serde::time::datetime`, requiring the `time` feature. 
+    * [`chrono::DateTime<Utc>`](https://docs.rs/chrono/latest/chrono/struct.DateTime.html) is supported by using `serde::chrono::datetime`, requiring the `chrono` feature. 
     <details>
     <summary>Example</summary>
 
@@ -445,12 +367,9 @@
     }
     ```
     </details>
-* `DateTime64(_)` maps to/from `i64` or a newtype around it and represents a time elapsed since UNIX epoch. The
-  following external types are supported:
-    * [`time::OffsetDateTime`](https://docs.rs/time/latest/time/struct.OffsetDateTime.html) is supported by using
-      `serde::time::datetime64::*`, requiring the `time` feature.
-    * [`chrono::DateTime<Utc>`](https://docs.rs/chrono/latest/chrono/struct.DateTime.html) is supported by using
-      `serde::chrono::datetime64::*`, requiring the `chrono` feature.
+* `DateTime64(_)` maps to/from `i64` or a newtype around it and represents a time elapsed since UNIX epoch. The following external types are supported:
+    * [`time::OffsetDateTime`](https://docs.rs/time/latest/time/struct.OffsetDateTime.html) is supported by using `serde::time::datetime64::*`, requiring the `time` feature. 
+    * [`chrono::DateTime<Utc>`](https://docs.rs/chrono/latest/chrono/struct.DateTime.html) is supported by using `serde::chrono::datetime64::*`, requiring the `chrono` feature. 
     <details>
     <summary>Example</summary>
 
@@ -535,13 +454,10 @@
     }
     ```
     </details>
-* `Variant` data type is supported as a Rust enum. As the inner Variant types are _always_ sorted alphabetically, Rust
-  enum variants should be defined in the _exactly_ same order as it is in the data type; their names are irrelevant,
-  only the order of the types matters. This following example has a column defined as
-  `Variant(Array(UInt16), Bool, Date, String, UInt32)`:
-    <details>
-    <summary>Example</summary>
-
+* `Variant` data type is supported as a Rust enum. As the inner Variant types are _always_ sorted alphabetically, Rust enum variants should be defined in the _exactly_ same order as it is in the data type; their names are irrelevant, only the order of the types matters. This following example has a column defined as `Variant(Array(UInt16), Bool, Date, String, UInt32)`:
+    <details>
+    <summary>Example</summary>
+    
     ```rust,ignore
     #[derive(Serialize, Deserialize)]
     enum MyRowVariant {
@@ -560,29 +476,17 @@
     }
     ```
     </details>
-* [New `JSON` data type](https://clickhouse.com/docs/en/sql-reference/data-types/newjson) is currently supported as a
-  string when using ClickHouse 24.10+. See [this example](examples/data_types_new_json.rs) for more details.
+* [New `JSON` data type](https://clickhouse.com/docs/en/sql-reference/data-types/newjson) is currently supported as a string when using ClickHouse 24.10+. See [this example](examples/data_types_new_json.rs) for more details.
 * `Dynamic` data type is not supported for now.
 
-### See also
-
-- Examples of deriving ClickHouse data types:
-
-    * [Simpler ClickHouse data types](examples/data_types_derive_simple.rs)
-    * [Container-like ClickHouse data types](examples/data_types_derive_containers.rs)
-    * [Variant data type](examples/data_types_variant.rs)
-
-- Integration tests that cover most of the data types:
-
-    * [RowBinaryWithNamesAndTypes](tests/it/rbwnat.rs)
+See also the additional examples:
+
+* [Simpler ClickHouse data types](examples/data_types_derive_simple.rs)
+* [Container-like ClickHouse data types](examples/data_types_derive_containers.rs)
+* [Variant data type](examples/data_types_variant.rs)
 
 ## Mocking
-<<<<<<< HEAD
-
-The crate provides utils for mocking CH server and testing DDL, `SELECT`, `INSERT` and `WATCH` queries.
-=======
 The crate provides utils for mocking CH server and testing DDL, `SELECT` and `INSERT` queries.
->>>>>>> 69c3e7a0
 
 The functionality can be enabled with the `test-util` feature. Use it **only** in dev-dependencies.
 
