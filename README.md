--- conflicted
+++ resolved
@@ -393,13 +393,9 @@
     }
     ```
     </details>
-<<<<<<< HEAD
-* `DateTime64(_)` maps to/from `i32` or a newtype around it and represents a time elapsed since UNIX epoch. The following external types are supported: 
+* `DateTime64(_)` maps to/from `i64` or a newtype around it and represents a time elapsed since UNIX epoch. The following external types are supported:
     * [`time::OffsetDateTime`](https://docs.rs/time/latest/time/struct.OffsetDateTime.html) is supported by using `serde::time::datetime64::*`, requiring the `time` feature. 
     * [`chrono::DateTime<Utc>`](https://docs.rs/chrono/latest/chrono/struct.DateTime.html) is supported by using `serde::chrono::datetime64::*`, requiring the `chrono` feature. 
-=======
-* `DateTime64(_)` maps to/from `i64` or a newtype around it and represents a time elapsed since UNIX epoch. Also, [`time::OffsetDateTime`](https://docs.rs/time/latest/time/struct.OffsetDateTime.html) is supported by using `serde::time::datetime64::*`, that requires the `time` feature.
->>>>>>> 0e08ec60
     <details>
     <summary>Example</summary>
 
