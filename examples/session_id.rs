--- conflicted
+++ resolved
@@ -41,11 +41,7 @@
         i: i32,
     }
 
-<<<<<<< HEAD
-    let mut insert = client.insert(table_name).await?;
-=======
-    let mut insert = client.insert::<MyRow>(table_name)?;
->>>>>>> c48caa3f
+    let mut insert = client.insert::<MyRow>(table_name).await?;
     insert.write(&MyRow { i: 42 }).await?;
     insert.end().await?;
 
