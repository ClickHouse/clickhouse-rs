use clickhouse_derive::Row;
use serde::{Deserialize, Serialize};

use clickhouse::sql::Identifier;
use clickhouse::{error::Result, Client};

// Requires ClickHouse 24.10+, as the `input_format_binary_read_json_as_string` and `output_format_binary_write_json_as_string` settings were added in that version.
// Inserting and selecting a row with a JSON column as a string.
// See also: https://clickhouse.com/docs/en/sql-reference/data-types/newjson

#[tokio::main]
async fn main() -> Result<()> {
    let table_name = "chrs_data_types_new_json";
    let client = Client::default()
        .with_url("http://localhost:8123")
        // All these settings can instead be applied on the query or insert level with the same `with_option` method.
        // Enable new JSON type usage
        .with_option("allow_experimental_json_type", "1")
        // Enable inserting JSON columns as a string
        .with_option("input_format_binary_read_json_as_string", "1")
        // Enable selecting JSON columns as a string
        .with_option("output_format_binary_write_json_as_string", "1");

    client
        .query(
            "
            CREATE OR REPLACE TABLE ?
            (
                id   UInt64,
                data JSON
            ) ENGINE MergeTree ORDER BY id;
        ",
        )
        .bind(Identifier(table_name))
        .execute()
        .await?;

    let row = Row {
        id: 1,
        data: r#"
        {
            "name": "John Doe",
            "age": 42,
            "phones": [
                "+123 456 789",
                "+987 654 321"
            ]
        }"#
        .to_string(),
    };

<<<<<<< HEAD
    let mut insert = client.insert(table_name).await?;
=======
    let mut insert = client.insert::<Row>(table_name)?;
>>>>>>> c48caa3f
    insert.write(&row).await?;
    insert.end().await?;

    let db_row = client
        .query("SELECT ?fields FROM ? LIMIT 1")
        .bind(Identifier(table_name))
        .fetch_one::<Row>()
        .await?;

    println!("{db_row:#?}");

    // You can then use any JSON library to parse the JSON string, e.g., serde_json.
    let json_value: serde_json::Value = serde_json::from_str(&db_row.data).expect("Invalid JSON");
    println!("Extracted name from JSON: {}", json_value["name"]);

    Ok(())
}

#[derive(Debug, Row, Serialize, Deserialize)]
pub struct Row {
    id: u64,
    data: String,
}<|MERGE_RESOLUTION|>--- conflicted
+++ resolved
@@ -49,11 +49,7 @@
         .to_string(),
     };
 
-<<<<<<< HEAD
-    let mut insert = client.insert(table_name).await?;
-=======
-    let mut insert = client.insert::<Row>(table_name)?;
->>>>>>> c48caa3f
+    let mut insert = client.insert::<Row>(table_name).await?;
     insert.write(&row).await?;
     insert.end().await?;
 
