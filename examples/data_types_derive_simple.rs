--- conflicted
+++ resolved
@@ -80,11 +80,7 @@
         .execute()
         .await?;
 
-<<<<<<< HEAD
-    let mut insert = client.insert(table_name).await?;
-=======
-    let mut insert = client.insert::<Row>(table_name)?;
->>>>>>> c48caa3f
+    let mut insert = client.insert::<Row>(table_name).await?;
     insert.write(&Row::new()).await?;
     insert.end().await?;
 
